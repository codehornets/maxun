import axios from "axios";
import { useState, useContext, useEffect } from "react";
import { useNavigate, Link } from "react-router-dom";
import { AuthContext } from "../context/auth";
import { Box, Typography, TextField, Button, CircularProgress } from "@mui/material";
import { useGlobalInfoStore } from "../context/globalInfo";
import { apiUrl } from "../apiConfig";
import { useTranslation } from 'react-i18next';
import i18n from '../i18n';



const Register = () => {
  const {t} = useTranslation();
  const [form, setForm] = useState({
    email: "",
    password: "",
  });
  const [loading, setLoading] = useState(false);
  const { notify } = useGlobalInfoStore();
  const { email, password } = form;

  const { state, dispatch } = useContext(AuthContext);
  const { user } = state;

  const navigate = useNavigate();

  useEffect(() => {
    if (user) {
      navigate("/");
    }
  }, [user, navigate]);

  const handleChange = (e: any) => {
    const { name, value } = e.target;
    setForm({ ...form, [name]: value });
  };

  const submitForm = async (e: any) => {
    e.preventDefault();
    setLoading(true);
    try {
      const { data } = await axios.post(`${apiUrl}/auth/register`, {
        email,
        password,
      });
      dispatch({ type: "LOGIN", payload: data });
      notify("success", t('register.welcome_notification'));
      window.localStorage.setItem("user", JSON.stringify(data));
      navigate("/");
    } catch (error:any) {
<<<<<<< HEAD
      notify("error", error.response.data || t('register.error_notification'));
=======
      notify("error",  `Registration Failed. Please try again. ${error.response.data}`);
>>>>>>> b3a973fe
      setLoading(false);
    }
  };

  return (
    <Box
      sx={{
        display: "flex",
        justifyContent: "center",
        alignItems: "center",
        maxHeight: "100vh",
        mt: 6,
        padding: 4,
      }}
    >
      <Box
        component="form"
        onSubmit={submitForm}
        sx={{
            textAlign: "center",
            backgroundColor: "#ffffff",
            padding: 6,
            borderRadius: 5,
            boxShadow: "0px 20px 40px rgba(0, 0, 0, 0.2), 0px -5px 10px rgba(0, 0, 0, 0.15)",
            display: "flex",
            flexDirection: "column",
            alignItems: "center",
            maxWidth: 400,
            width: "100%",
          }}
      >
        <img src="../src/assets/maxunlogo.png" alt="logo" height={55} width={60} style={{ marginBottom: 20, borderRadius: "20%", alignItems: "center" }} />
        <Typography variant="h4" gutterBottom>
          {t('register.title')}
        </Typography>
        <TextField
          fullWidth
          label={t('register.email')}
          name="email"
          value={email}
          onChange={handleChange}
          margin="normal"
          variant="outlined"
          required
        />
        <TextField
          fullWidth
          label={t('register.password')}
          name="password"
          type="password"
          value={password}
          onChange={handleChange}
          margin="normal"
          variant="outlined"
          required
        />
        <Button
          type="submit"
          fullWidth
          variant="contained"
          color="primary"
          sx={{ mt: 2, mb: 2 }}
          disabled={loading || !email || !password}
        >
          {loading ? (
            <>
              <CircularProgress size={20} sx={{ mr: 2 }} />
              Loading
            </>
          ) : (
            t('register.button')
          )}
        </Button>
        <Typography variant="body2" align="center">
          {t('register.register_prompt')}{" "}
          <Link to="/login" style={{ textDecoration: "none", color: "#ff33cc" }}>
            
            {t('register.login_link')}
          </Link>
        </Typography>
      </Box>
    </Box>
  );
};

export default Register;<|MERGE_RESOLUTION|>--- conflicted
+++ resolved
@@ -49,11 +49,9 @@
       window.localStorage.setItem("user", JSON.stringify(data));
       navigate("/");
     } catch (error:any) {
-<<<<<<< HEAD
+
       notify("error", error.response.data || t('register.error_notification'));
-=======
-      notify("error",  `Registration Failed. Please try again. ${error.response.data}`);
->>>>>>> b3a973fe
+
       setLoading(false);
     }
   };
