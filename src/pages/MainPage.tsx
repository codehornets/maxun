--- conflicted
+++ resolved
@@ -51,14 +51,7 @@
   const { notify, setRerenderRuns, setRecordingId } = useGlobalInfoStore();
   const navigate  = useNavigate();
 
-<<<<<<< HEAD
   const abortRunHandler = (runId: string, robotName: string, browserId: string) => {
-=======
-  const { state } = useContext(AuthContext);
-  const { user } = state;
-
-  const abortRunHandler = (runId: string) => {
->>>>>>> 154243b1
     aborted = true;
     notifyAboutAbort(runId).then(async (response) => {
       if (response) {
