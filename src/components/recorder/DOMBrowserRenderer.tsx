import React, {
  useCallback,
  useContext,
  useEffect,
  useState,
  useRef,
} from "react";
import { useSocketStore } from "../../context/socket";
import { useGlobalInfoStore } from "../../context/globalInfo";
import { useTranslation } from "react-i18next";
import { AuthContext } from "../../context/auth";
import { rebuild, createMirror } from "rrweb-snapshot";
import {
  ActionType,
  clientSelectorGenerator,
} from "../../helpers/clientSelectorGenerator";

interface ElementInfo {
  tagName: string;
  hasOnlyText?: boolean;
  isIframeContent?: boolean;
  isShadowRoot?: boolean;
  innerText?: string;
  url?: string;
  imageUrl?: string;
  attributes?: Record<string, string>;
  innerHTML?: string;
  outerHTML?: string;
  isDOMMode?: boolean;
}

interface ProcessedSnapshot {
  snapshot: RRWebSnapshot;
  resources: {
    stylesheets: Array<{
      href: string;
      content: string;
      media?: string;
    }>;
    images: Array<{
      src: string;
      dataUrl: string;
      alt?: string;
    }>;
    fonts: Array<{
      url: string;
      dataUrl: string;
      format?: string;
    }>;
    scripts: Array<{
      src: string;
      content: string;
      type?: string;
    }>;
    media: Array<{
      src: string;
      dataUrl: string;
      type: string;
    }>;
  };
  baseUrl: string;
  viewport: { width: number; height: number };
  timestamp: number;
  processingStats: {
    totalReplacements: number;
    discoveredResources: {
      images: number;
      stylesheets: number;
      scripts: number;
      fonts: number;
      media: number;
    };
    cachedResources: {
      stylesheets: number;
      images: number;
      fonts: number;
      scripts: number;
      media: number;
    };
    totalCacheSize: number;
  };
}

interface RRWebSnapshot {
  type: number;
  childNodes?: RRWebSnapshot[];
  tagName?: string;
  attributes?: Record<string, string>;
  textContent: string;
  id: number;
  [key: string]: any;
}

interface RRWebDOMBrowserRendererProps {
  width: number;
  height: number;
  snapshot: ProcessedSnapshot;
  getList?: boolean;
  getText?: boolean;
  listSelector?: string | null;
  cachedChildSelectors?: string[];
  paginationMode?: boolean;
  paginationType?: string;
  limitMode?: boolean;
  onHighlight?: (data: {
    rect: DOMRect;
    selector: string;
    elementInfo: ElementInfo | null;
    childSelectors?: string[];
    groupInfo?: any;
  }) => void;
  onElementSelect?: (data: {
    rect: DOMRect;
    selector: string;
    elementInfo: ElementInfo | null;
    childSelectors?: string[];
    groupInfo?: any;
  }) => void;
  onShowDatePicker?: (info: {
    coordinates: { x: number; y: number };
    selector: string;
  }) => void;
  onShowDropdown?: (info: {
    coordinates: { x: number; y: number };
    selector: string;
    options: Array<{
      value: string;
      text: string;
      disabled: boolean;
      selected: boolean;
    }>;
  }) => void;
  onShowTimePicker?: (info: {
    coordinates: { x: number; y: number };
    selector: string;
  }) => void;
  onShowDateTimePicker?: (info: {
    coordinates: { x: number; y: number };
    selector: string;
  }) => void;
}

export const DOMBrowserRenderer: React.FC<RRWebDOMBrowserRendererProps> = ({
  width,
  height,
  snapshot,
  getList = false,
  getText = false,
  listSelector = null,
  cachedChildSelectors = [],
  paginationMode = false,
  paginationType = "",
  limitMode = false,
  onHighlight,
  onElementSelect,
  onShowDatePicker,
  onShowDropdown,
  onShowTimePicker,
  onShowDateTimePicker,
}) => {
  const { t } = useTranslation();
  const containerRef = useRef<HTMLDivElement>(null);
  const iframeRef = useRef<HTMLIFrameElement>(null);
  const [isRendered, setIsRendered] = useState(false);
  const [renderError, setRenderError] = useState<string | null>(null);
  const [lastMousePosition, setLastMousePosition] = useState({ x: 0, y: 0 });
  const [currentHighlight, setCurrentHighlight] = useState<{
    element: Element;
    rect: DOMRect;
    selector: string;
    elementInfo: ElementInfo;
    childSelectors?: string[];
  } | null>(null);

  const { socket } = useSocketStore();
  const { setLastAction, lastAction } = useGlobalInfoStore();

  const { state } = useContext(AuthContext);
  const { user } = state;

  const MOUSE_MOVE_THROTTLE = 16; // ~60fps
  const lastMouseMoveTime = useRef(0);

  const notifyLastAction = (action: string) => {
    if (lastAction !== action) {
      setLastAction(action);
    }
  };

  const isInCaptureMode = getText || getList;

  useEffect(() => {
    clientSelectorGenerator.setGetList(getList);
    clientSelectorGenerator.setListSelector(listSelector || "");
    clientSelectorGenerator.setPaginationMode(paginationMode);
  }, [getList, listSelector, paginationMode]);

  useEffect(() => {
    if (listSelector) {
      clientSelectorGenerator.setListSelector(listSelector);
      clientSelectorGenerator.setGetList(getList);
      clientSelectorGenerator.setPaginationMode(paginationMode);
    }
  }, [listSelector, getList, paginationMode]);

  /**
   * Handle client-side highlighting for DOM mode using complete backend logic
   */
  const handleDOMHighlighting = useCallback(
    (x: number, y: number, iframeDoc: Document) => {
      try {
        if (!getText && !getList) {
          setCurrentHighlight(null);
          if (onHighlight) {
            onHighlight({
              rect: new DOMRect(0, 0, 0, 0),
              selector: "",
              elementInfo: null,
            });
          }
          return;
        }

        const highlighterData =
          clientSelectorGenerator.generateDataForHighlighter(
            { x, y },
            iframeDoc,
            true,
            cachedChildSelectors
          );

        if (!highlighterData) {
          setCurrentHighlight(null);
          if (onHighlight) {
            onHighlight({
              rect: new DOMRect(0, 0, 0, 0),
              selector: "",
              elementInfo: null,
            });
          }
          return;
        }

        const { rect, selector, elementInfo, childSelectors, groupInfo } =
          highlighterData;

        let shouldHighlight = false;

        if (getList) {
          // First phase: Allow any group to be highlighted for selection
          if (!listSelector && groupInfo?.isGroupElement) {
            shouldHighlight = true;
          }
          // Second phase: Show valid children within selected group
          else if (listSelector) {
            if (limitMode) {
              shouldHighlight = false;
            } else if (
              paginationMode &&
              paginationType !== "" &&
              !["none", "scrollDown", "scrollUp"].includes(paginationType)
            ) {
              shouldHighlight = true;
            } else if (childSelectors && childSelectors.length > 0) {
              console.log("✅ Child selectors present, highlighting enabled");
              shouldHighlight = true;
            } else {
              console.log("❌ No child selectors available");
              shouldHighlight = false;
            }
          }
          // No list selector - show regular highlighting
          else {
            shouldHighlight = true;
          }
        } else {
          // getText mode - always highlight
          shouldHighlight = true;
        }

        if (shouldHighlight) {
          const element = iframeDoc.elementFromPoint(x, y);
          if (element) {
            setCurrentHighlight({
              element,
              rect: rect,
              selector,
              elementInfo: {
                ...elementInfo,
                tagName: elementInfo?.tagName ?? "",
                isDOMMode: true,
              },
              childSelectors,
            });

            if (onHighlight) {
              onHighlight({
                rect: rect,
                elementInfo: {
                  ...elementInfo,
                  tagName: elementInfo?.tagName ?? "",
                  isDOMMode: true,
                },
                selector,
                childSelectors,
                groupInfo, 
              });
            }
          }
        } else {
          setCurrentHighlight(null);
          if (onHighlight) {
            onHighlight({
              rect: new DOMRect(0, 0, 0, 0),
              selector: "",
              elementInfo: null,
            });
          }
        }
      } catch (error) {
        console.error("Error in DOM highlighting:", error);
        setCurrentHighlight(null);
      }
    },
    [
      getText,
      getList,
      listSelector,
      paginationMode,
      cachedChildSelectors,
      paginationType,
      limitMode,
      onHighlight,
    ]
  );

  /**
   * Set up enhanced interaction handlers for DOM mode
   */
  const setupIframeInteractions = useCallback(
    (iframeDoc: Document) => {
      const existingHandlers = (iframeDoc as any)._domRendererHandlers;
      if (existingHandlers) {
        Object.entries(existingHandlers).forEach(([event, handler]) => {
          iframeDoc.removeEventListener(event, handler as EventListener, false); // Changed to false
        });
      }

      const handlers: { [key: string]: EventListener } = {};

      const mouseMoveHandler: EventListener = (e: Event) => {
        if (e.target && !iframeDoc.contains(e.target as Node)) {
          return;
        }

        if (!isInCaptureMode) {
          return;
        }

        const now = performance.now();
        if (now - lastMouseMoveTime.current < MOUSE_MOVE_THROTTLE) {
          return;
        }
        lastMouseMoveTime.current = now;

        const mouseEvent = e as MouseEvent;
        const iframeX = mouseEvent.clientX;
        const iframeY = mouseEvent.clientY;

        const iframe = iframeRef.current;
        if (iframe) {
          const iframeRect = iframe.getBoundingClientRect();
          setLastMousePosition({
            x: iframeX + iframeRect.left,
            y: iframeY + iframeRect.top,
          });
        }

        handleDOMHighlighting(iframeX, iframeY, iframeDoc);
        notifyLastAction("move");
      };

      const mouseDownHandler: EventListener = (e: Event) => {
        if (e.target && !iframeDoc.contains(e.target as Node)) {
          return;
        }

        const mouseEvent = e as MouseEvent;
        const target = mouseEvent.target as Element;
        const iframeX = mouseEvent.clientX;
        const iframeY = mouseEvent.clientY;

        if (isInCaptureMode) {
          e.preventDefault();
          e.stopPropagation();

          if (currentHighlight && onElementSelect) {
            // Get the group info for the current highlight
            const highlighterData =
              clientSelectorGenerator.generateDataForHighlighter(
                { x: iframeX, y: iframeY },
                iframeDoc,
                true,
                cachedChildSelectors
              );

            onElementSelect({
              rect: currentHighlight.rect,
              selector: currentHighlight.selector,
              elementInfo: currentHighlight.elementInfo,
              childSelectors:
                cachedChildSelectors.length > 0
                  ? cachedChildSelectors
                  : highlighterData?.childSelectors || [],
              groupInfo: highlighterData?.groupInfo,
            });
          }
          notifyLastAction("select element");
          return;
        }

        const linkElement = target.closest("a[href]") as HTMLAnchorElement;
        if (linkElement && linkElement.href && socket) {
          e.preventDefault();
          e.stopPropagation();

          const href = linkElement.href;

          if (linkElement.target) {
            linkElement.target = "";
          }

          const originalHref = linkElement.href;
          linkElement.removeAttribute("href");

          setTimeout(() => {
            linkElement.setAttribute("href", originalHref);
          }, 100);

          const isSPALink =
            href.endsWith("#") ||
            (href.includes("#") && new URL(href).hash !== "");

          const selector = clientSelectorGenerator.generateSelector(
            iframeDoc,
            { x: iframeX, y: iframeY },
            ActionType.Click
          );

          const elementInfo = clientSelectorGenerator.getElementInformation(
            iframeDoc,
            { x: iframeX, y: iframeY },
            clientSelectorGenerator.getCurrentState().listSelector,
            clientSelectorGenerator.getCurrentState().getList
          );

          if (selector && socket) {
            socket.emit("dom:click", {
              selector,
              url: snapshot.baseUrl,
              userId: user?.id || "unknown",
              elementInfo,
              coordinates: undefined,
              isSPA: isSPALink,
            });

            notifyLastAction(
              isSPALink ? `SPA navigation to ${href}` : `navigate to ${href}`
            );
          }
          return;
        }

        const selector = clientSelectorGenerator.generateSelector(
          iframeDoc,
          { x: iframeX, y: iframeY },
          ActionType.Click
        );

        const elementInfo = clientSelectorGenerator.getElementInformation(
          iframeDoc,
          { x: iframeX, y: iframeY },
          clientSelectorGenerator.getCurrentState().listSelector,
          clientSelectorGenerator.getCurrentState().getList
        );

        if (selector && elementInfo && socket) {
          if (elementInfo?.tagName === "SELECT" && elementInfo.innerHTML) {
            const inputElement = target as HTMLInputElement;
            inputElement.blur();

            const wasDisabled = inputElement.disabled;
            inputElement.disabled = true;

            setTimeout(() => {
              inputElement.disabled = wasDisabled;
            }, 100);

            const options = elementInfo.innerHTML
              .split("<option")
              .slice(1)
              .map((optionHtml) => {
                const valueMatch = optionHtml.match(/value="([^"]*)"/);
                const textMatch = optionHtml.match(/>([^<]*)</);
                const text = textMatch
                  ? textMatch[1].replace(/\n/g, "").replace(/\s+/g, " ").trim()
                  : "";

                return {
                  value: valueMatch ? valueMatch[1] : "",
                  text,
                  disabled: optionHtml.includes('disabled="disabled"'),
                  selected: optionHtml.includes('selected="selected"'),
                };
              });

            if (onShowDropdown) {
              onShowDropdown({
                coordinates: { x: iframeX, y: iframeY },
                selector,
                options,
              });
            }
            notifyLastAction("dropdown opened");
            return;
          }

          if (elementInfo?.tagName === "INPUT") {
            const inputType = elementInfo.attributes?.type;
            const inputElement = target as HTMLInputElement;
            if (["date", "time", "datetime-local"].includes(inputType || "")) {
              e.preventDefault();
              e.stopPropagation();

              inputElement.blur();

              const wasDisabled = inputElement.disabled;
              inputElement.disabled = true;

              setTimeout(() => {
                inputElement.disabled = wasDisabled;
              }, 100);

              const pickerInfo = {
                coordinates: { x: iframeX, y: iframeY },
                selector,
              };

              switch (inputType) {
                case "date":
                case "month":
                case "week":
                  if (onShowDatePicker) {
                    onShowDatePicker(pickerInfo);
                  }
                  break;
                case "time":
                  if (onShowTimePicker) {
                    onShowTimePicker(pickerInfo);
                  }
                  break;
                case "datetime-local":
                  if (onShowDateTimePicker) {
                    onShowDateTimePicker(pickerInfo);
                  }
                  break;
              }

              notifyLastAction(`${inputType} picker opened`);
              return;
            }
          }

          if (
            elementInfo?.tagName !== "INPUT" &&
            elementInfo?.tagName !== "SELECT"
          ) {
            socket.emit("dom:click", {
              selector,
              url: snapshot.baseUrl,
              userId: user?.id || "unknown",
              elementInfo,
              coordinates: { x: iframeX, y: iframeY },
              isSPA: false,
            });
          }
        }

        notifyLastAction("click");
      };

      const mouseUpHandler: EventListener = (e: Event) => {
        if (e.target && !iframeDoc.contains(e.target as Node)) {
          return;
        }

        if (!isInCaptureMode) {
          notifyLastAction("release");
        }
      };

      const keyDownHandler: EventListener = (e: Event) => {
        if (e.target && !iframeDoc.contains(e.target as Node)) {
          return;
        }

        const keyboardEvent = e as KeyboardEvent;
        const target = keyboardEvent.target as HTMLElement;

        if (!isInCaptureMode && socket && snapshot?.baseUrl) {
          const iframe = iframeRef.current;
          if (iframe) {
            const iframeRect = iframe.getBoundingClientRect();
            const iframeX = lastMousePosition.x - iframeRect.left;
            const iframeY = lastMousePosition.y - iframeRect.top;

            const selector = clientSelectorGenerator.generateSelector(
              iframeDoc,
              { x: iframeX, y: iframeY },
              ActionType.Keydown
            );

            const elementInfo = clientSelectorGenerator.getElementInformation(
              iframeDoc,
              { x: iframeX, y: iframeY },
              clientSelectorGenerator.getCurrentState().listSelector,
              clientSelectorGenerator.getCurrentState().getList
            );

            if (selector) {
              socket.emit("dom:keypress", {
                selector,
                key: keyboardEvent.key,
                url: snapshot.baseUrl,
                userId: user?.id || "unknown",
                inputType: elementInfo?.attributes?.type || "text",
              });
            }
          }

          notifyLastAction(`${keyboardEvent.key} typed`);
        }

        if (
          ["INPUT", "TEXTAREA"].includes(target.tagName) &&
          !isInCaptureMode
        ) {
          return;
        }
      };

      const keyUpHandler: EventListener = (e: Event) => {
        if (e.target && !iframeDoc.contains(e.target as Node)) {
          return;
        }

        const keyboardEvent = e as KeyboardEvent;

        if (!isInCaptureMode && socket) {
          socket.emit("input:keyup", { key: keyboardEvent.key });
        }
      };

      const wheelHandler: EventListener = (e: Event) => {
        if (e.target && !iframeDoc.contains(e.target as Node)) {
          return;
        }

        e.preventDefault();

        if (!isInCaptureMode) {
          const wheelEvent = e as WheelEvent;
          const deltaX = Math.round(wheelEvent.deltaX / 10) * 10;
          const deltaY = Math.round(wheelEvent.deltaY / 10) * 10;

          if (Math.abs(deltaX) > 5 || Math.abs(deltaY) > 5) {
            if (socket) {
              socket.emit("dom:scroll", {
                deltaX,
                deltaY,
              });
            }
            notifyLastAction("scroll");
          }
        }
      };

      const clickHandler: EventListener = (e: Event) => {
        if (e.target && !iframeDoc.contains(e.target as Node)) {
          return;
        }

        if (isInCaptureMode) {
          e.preventDefault();
          e.stopPropagation();
          return;
        }
      };

      const preventDefaults = (e: Event) => {
        if (e.target && !iframeDoc.contains(e.target as Node)) {
          return;
        }

        e.preventDefault();
        e.stopPropagation();
        return false;
      };

      handlers.mousedown = mouseDownHandler;
      handlers.mouseup = mouseUpHandler;
      handlers.mousemove = mouseMoveHandler;
      handlers.wheel = wheelHandler;
      handlers.keydown = keyDownHandler;
      handlers.keyup = keyUpHandler;
      handlers.click = clickHandler;
      handlers.submit = preventDefaults;
      handlers.beforeunload = preventDefaults;

      Object.entries(handlers).forEach(([event, handler]) => {
        iframeDoc.addEventListener(event, handler, false);
      });

      // Store handlers for cleanup
      (iframeDoc as any)._domRendererHandlers = handlers;

      // Make iframe focusable for keyboard events
      if (iframeRef.current) {
        iframeRef.current.tabIndex = 0;
      }
    },
    [
      socket,
      lastMousePosition,
      notifyLastAction,
      handleDOMHighlighting,
      currentHighlight,
      onElementSelect,
      isInCaptureMode,
      snapshot,
      user?.id,
      onShowDatePicker,
      onShowDropdown,
      onShowTimePicker,
      onShowDateTimePicker,
    ]
  );

  /**
   * Render DOM snapshot using rrweb
   */
  const renderRRWebSnapshot = useCallback(
    (snapshotData: ProcessedSnapshot) => {
      if (!iframeRef.current) {
        console.warn("No iframe reference available");
        return;
      }

      if (isInCaptureMode) {
        return; // Skip rendering in capture mode
      }

      try {
        setRenderError(null);
        setIsRendered(false);

        const iframe = iframeRef.current!;
        const iframeDoc = iframe.contentDocument!;

        const styleTags = Array.from(
          document.querySelectorAll('link[rel="stylesheet"], style')
        )
          .map((tag) => tag.outerHTML)
          .join("\n");

        const enhancedCSS = `
          /* rrweb rebuilt content styles */
          html, body {
            margin: 0 !important;
            padding: 8px !important;
            overflow-x: hidden !important;
          }

          html::-webkit-scrollbar,
          body::-webkit-scrollbar {
              display: none !important;
              width: 0 !important;
              height: 0 !important;
              background: transparent !important;
          }
          
          /* Hide scrollbars for all elements */
          *::-webkit-scrollbar {
              display: none !important;
              width: 0 !important;
              height: 0 !important;
              background: transparent !important;
          }
          
          * {
              scrollbar-width: none !important; /* Firefox */
              -ms-overflow-style: none !important; /* Internet Explorer 10+ */
          }
          
          /* Make everything interactive */
          * { 
              cursor: "pointer" !important; 
          }
        `;

        const skeleton = `
          <!DOCTYPE html>
          <html>
            <head>
              <meta charset="utf-8">
              <meta name="viewport" content="width=device-width, initial-scale=1">
              <base href="${snapshotData.baseUrl}">
              ${styleTags}
              <style>${enhancedCSS}</style>
            </head>
            <body></body>
          </html>
        `;

        if (!iframeDoc) {
          throw new Error("Cannot access iframe document");
        }

        // Write the skeleton into the iframe
        iframeDoc.open();
        iframeDoc.write(skeleton);
        iframeDoc.close();

        const mirror = createMirror();

        try {
          rebuild(snapshotData.snapshot, {
            doc: iframeDoc,
            mirror: mirror,
            cache: { stylesWithHoverClass: new Map() },
            afterAppend: (node) => {
              if (node.nodeType === Node.TEXT_NODE && node.textContent) {
                const text = node.textContent.trim();

                if (
                  text.startsWith("<") &&
                  text.includes(">") &&
                  text.length > 50
                ) {
                  if (node.parentNode) {
                    node.parentNode.removeChild(node);
                  }
                }
              }
            },
          });
        } catch (rebuildError) {
          console.error("rrweb rebuild failed:", rebuildError);
          throw new Error(`rrweb rebuild failed: ${rebuildError}`);
        }

<<<<<<< HEAD
        setIsRendered(true);
        setupIframeInteractions(iframeDoc);
=======
        let rebuiltHTML = tempDoc.documentElement.outerHTML;

        rebuiltHTML = "<!DOCTYPE html>\n" + rebuiltHTML;

        const additionalCSS = [];

        if (snapshotData.resources.fonts?.length > 0) {
          const fontCSS = snapshotData.resources.fonts
            .map((font) => {
              const format = font.format || "woff2";
              return `
                @font-face {
                    font-family: 'ProxiedFont-${
                      font.url.split("/").pop()?.split(".")[0] || "unknown"
                    }';
                    src: url("${font.dataUrl}") format("${format}");
                    font-display: swap;
                }
            `;
            })
            .join("\n");
          additionalCSS.push(fontCSS);
        }

        if (snapshotData.resources.stylesheets?.length > 0) {
          const externalCSS = snapshotData.resources.stylesheets
            .map((stylesheet) => stylesheet.content)
            .join("\n\n");
          additionalCSS.push(externalCSS);
        }

        const enhancedCSS = `
          /* rrweb rebuilt content styles */
          html, body {
              margin: 0 !important;
              padding: 8px !important;
              font-family: system-ui, -apple-system, BlinkMacSystemFont, sans-serif !important;
              background: white !important;
              overflow-x: hidden !important;
          }

          html::-webkit-scrollbar,
          body::-webkit-scrollbar {
              display: none !important;
              width: 0 !important;
              height: 0 !important;
              background: transparent !important;
          }
          
          /* Hide scrollbars for all elements */
          *::-webkit-scrollbar {
              display: none !important;
              width: 0 !important;
              height: 0 !important;
              background: transparent !important;
          }
          
          * {
              scrollbar-width: none !important; /* Firefox */
              -ms-overflow-style: none !important; /* Internet Explorer 10+ */
          }
                
          img {
              max-width: 100% !important;
              height: auto !important;
          }

          
          /* Make everything interactive */
          * { 
              cursor: "pointer" !important; 
          }

          /* Additional CSS from resources */
          ${additionalCSS.join("\n\n")}
      `;


        const headTagRegex = /<head[^>]*>/i;
        const cssInjection = `
                <meta charset="utf-8">
                <meta name="viewport" content="width=device-width, initial-scale=1">
                <base href="${snapshotData.baseUrl}">
                <style>${enhancedCSS}</style>
            `;

        if (headTagRegex.test(rebuiltHTML)) {
          rebuiltHTML = rebuiltHTML.replace(
            "<head>",
            `<head><base href="${snapshotData.baseUrl}">${minimalCSS}`
          );
        } else if (rebuiltHTML.includes("<html>")) {
          rebuiltHTML = rebuiltHTML.replace(
            "<html>",
            `<html><head><base href="${snapshotData.baseUrl}">${minimalCSS}</head>`
          );
        }

        rebuiltHTML = rebuiltHTML
          .replace(/<script\b[^<]*(?:(?!<\/script>)<[^<]*)*<\/script>/gi, "")
          .replace(/\s*on\w+\s*=\s*"[^"]*"/gi, "")
          .replace(/\s*on\w+\s*=\s*'[^']*'/gi, "")
          .replace(/javascript:/gi, "void:")
          .replace(/<form\b/gi, '<form onsubmit="return false;"');

        const iframeDoc =
          iframe.contentDocument || iframe.contentWindow?.document;

        if (!iframeDoc) {
          throw new Error("Cannot access iframe document");
        }

        iframeDoc.open();
        iframeDoc.write(rebuiltHTML);
        iframeDoc.close();

        iframe.onload = () => {
          setIsRendered(true);
          setupIframeInteractions(iframeDoc);
        };
>>>>>>> 9681f936
      } catch (error) {
        console.error("Error rendering rrweb snapshot:", error);
        setRenderError(error instanceof Error ? error.message : String(error));
        showErrorInIframe(error);
      }
    },
    [setupIframeInteractions, isInCaptureMode]
  );

  useEffect(() => {
    if (snapshot && iframeRef.current) {
      renderRRWebSnapshot(snapshot);
    }
  }, [snapshot]);

  useEffect(() => {
    if (isRendered && iframeRef.current) {
      const iframeDoc = iframeRef.current.contentDocument;
      if (iframeDoc) {
        setupIframeInteractions(iframeDoc);
      }
    }
  }, [getText, getList, listSelector, isRendered, setupIframeInteractions]);

  /**
   * Show error message in iframe
   */
  const showErrorInIframe = (error: any) => {
    if (!iframeRef.current) return;

    const iframe = iframeRef.current;
    const iframeDoc = iframe.contentDocument || iframe.contentWindow?.document;

    if (iframeDoc) {
      try {
        iframeDoc.open();
        iframeDoc.write(`
            <html>
                <head>
                    <style>
                        body { 
                            padding: 20px; 
                            font-family: Arial, sans-serif; 
                            background: #f5f5f5;
                        }
                        .error-container {
                            background: white;
                            border: 1px solid #ff00c3;
                            border-radius: 5px;
                            padding: 20px;
                            margin: 20px 0;
                        }
                        .retry-btn {
                            background: #ff00c3;
                            color: white;
                            border: none;
                            padding: 8px 16px;
                            border-radius: 4px;
                            cursor: pointer;
                            margin-top: 10px;
                        }
                    </style>
                </head>
                <body>
                    <div class="error-container">
                        <h3 style="color: #ff00c3;">Error Loading DOM Content</h3>
                        <p>Failed to render the page in DOM mode.</p>
                        <p><strong>Common causes:</strong></p>
                        <ul>
                            <li>Page is still loading or navigating</li>
                            <li>Resource proxy timeouts or failures</li>
                            <li>Network connectivity issues</li>
                            <li>Invalid HTML structure</li>
                        </ul>
                        <p><strong>Solutions:</strong></p>
                        <ul>
                            <li>Try switching back to Screenshot mode</li>
                            <li>Wait for the page to fully load and try again</li>
                            <li>Check your network connection</li>
                            <li>Refresh the browser page</li>
                        </ul>
                        <button class="retry-btn" onclick="window.parent.postMessage('retry-dom-mode', '*')">
                            Retry DOM Mode
                        </button>
                        <details style="margin-top: 15px;">
                            <summary style="cursor: pointer; color: #666;">Technical details</summary>
                            <pre style="background: #f0f0f0; padding: 10px; margin-top: 10px; overflow: auto; font-size: 12px;">${error.toString()}</pre>
                        </details>
                    </div>
                </body>
            </html>
        `);
        iframeDoc.close();

        window.addEventListener("message", (event) => {
          if (event.data === "retry-dom-mode") {
            if (socket) {
              socket.emit("enable-dom-streaming");
            }
          }
        });
      } catch (e) {
        console.error("Failed to write error message to iframe:", e);
      }
    }
  };

  useEffect(() => {
    return () => {
      if (iframeRef.current) {
        const iframeDoc = iframeRef.current.contentDocument;
        if (iframeDoc) {
          const handlers = (iframeDoc as any)._domRendererHandlers;
          if (handlers) {
            Object.entries(handlers).forEach(([event, handler]) => {
              iframeDoc.removeEventListener(
                event,
                handler as EventListener,
                true
              );
            });
          }
        }
      }
    };
  }, []);

  return (
    <div
      ref={containerRef}
      style={{
        width: width,
        height: height,
        overflow: "hidden !important",
        position: "relative",
        borderRadius: "0px 0px 5px 5px",
        backgroundColor: "white",
      }}
    >
      <iframe
        ref={iframeRef}
        id="dom-browser-iframe"
        style={{
          width: "100%",
          height: "100%",
          border: "none",
          display: "block",
          overflow: "hidden !important",
        }}
        sandbox="allow-same-origin allow-forms allow-scripts"
        title="DOM Browser Content"
        tabIndex={0}
      />

      {/* Loading indicator */}
      {!isRendered && !renderError && (
        <div
          style={{
            position: "absolute",
            top: 0,
            left: 0,
            right: 0,
            bottom: 0,
            background: "rgba(255, 255, 255, 0.9)",
            display: "flex",
            alignItems: "center",
            justifyContent: "center",
            fontSize: "18px",
            color: "#666",
            flexDirection: "column",
            gap: "10px",
          }}
        >
          <div
            style={{
              width: "40px",
              height: "40px",
              border: "3px solid #ff00c3",
              borderTop: "3px solid transparent",
              borderRadius: "50%",
              animation: "spin 1s linear infinite",
            }}
          />
          <div>Loading website...</div>
          <style>{`
              @keyframes spin {
                  0% { transform: rotate(0deg); }
                  100% { transform: rotate(360deg); }
              }
          `}</style>
        </div>
      )}

      {/* Error indicator */}
      {renderError && (
        <div
          style={{
            position: "absolute",
            top: 30,
            right: 5,
            background: "rgba(255, 0, 0, 0.9)",
            color: "white",
            padding: "2px 8px",
            borderRadius: "3px",
            fontSize: "10px",
            zIndex: 1000,
            maxWidth: "200px",
          }}
        >
          RENDER ERROR
        </div>
      )}

      {/* Capture mode overlay */}
      {isInCaptureMode && (
        <div
          style={{
            position: "absolute",
            top: 0,
            left: 0,
            right: 0,
            bottom: 0,
            cursor: "pointer !important",
            pointerEvents: "none",
            zIndex: 999,
            borderRadius: "0px 0px 5px 5px",
          }}
        />
      )}
    </div>
  );
};<|MERGE_RESOLUTION|>--- conflicted
+++ resolved
@@ -859,131 +859,8 @@
           throw new Error(`rrweb rebuild failed: ${rebuildError}`);
         }
 
-<<<<<<< HEAD
         setIsRendered(true);
         setupIframeInteractions(iframeDoc);
-=======
-        let rebuiltHTML = tempDoc.documentElement.outerHTML;
-
-        rebuiltHTML = "<!DOCTYPE html>\n" + rebuiltHTML;
-
-        const additionalCSS = [];
-
-        if (snapshotData.resources.fonts?.length > 0) {
-          const fontCSS = snapshotData.resources.fonts
-            .map((font) => {
-              const format = font.format || "woff2";
-              return `
-                @font-face {
-                    font-family: 'ProxiedFont-${
-                      font.url.split("/").pop()?.split(".")[0] || "unknown"
-                    }';
-                    src: url("${font.dataUrl}") format("${format}");
-                    font-display: swap;
-                }
-            `;
-            })
-            .join("\n");
-          additionalCSS.push(fontCSS);
-        }
-
-        if (snapshotData.resources.stylesheets?.length > 0) {
-          const externalCSS = snapshotData.resources.stylesheets
-            .map((stylesheet) => stylesheet.content)
-            .join("\n\n");
-          additionalCSS.push(externalCSS);
-        }
-
-        const enhancedCSS = `
-          /* rrweb rebuilt content styles */
-          html, body {
-              margin: 0 !important;
-              padding: 8px !important;
-              font-family: system-ui, -apple-system, BlinkMacSystemFont, sans-serif !important;
-              background: white !important;
-              overflow-x: hidden !important;
-          }
-
-          html::-webkit-scrollbar,
-          body::-webkit-scrollbar {
-              display: none !important;
-              width: 0 !important;
-              height: 0 !important;
-              background: transparent !important;
-          }
-          
-          /* Hide scrollbars for all elements */
-          *::-webkit-scrollbar {
-              display: none !important;
-              width: 0 !important;
-              height: 0 !important;
-              background: transparent !important;
-          }
-          
-          * {
-              scrollbar-width: none !important; /* Firefox */
-              -ms-overflow-style: none !important; /* Internet Explorer 10+ */
-          }
-                
-          img {
-              max-width: 100% !important;
-              height: auto !important;
-          }
-
-          
-          /* Make everything interactive */
-          * { 
-              cursor: "pointer" !important; 
-          }
-
-          /* Additional CSS from resources */
-          ${additionalCSS.join("\n\n")}
-      `;
-
-
-        const headTagRegex = /<head[^>]*>/i;
-        const cssInjection = `
-                <meta charset="utf-8">
-                <meta name="viewport" content="width=device-width, initial-scale=1">
-                <base href="${snapshotData.baseUrl}">
-                <style>${enhancedCSS}</style>
-            `;
-
-        if (headTagRegex.test(rebuiltHTML)) {
-          rebuiltHTML = rebuiltHTML.replace(
-            "<head>",
-            `<head><base href="${snapshotData.baseUrl}">${minimalCSS}`
-          );
-        } else if (rebuiltHTML.includes("<html>")) {
-          rebuiltHTML = rebuiltHTML.replace(
-            "<html>",
-            `<html><head><base href="${snapshotData.baseUrl}">${minimalCSS}</head>`
-          );
-        }
-
-        rebuiltHTML = rebuiltHTML
-          .replace(/<script\b[^<]*(?:(?!<\/script>)<[^<]*)*<\/script>/gi, "")
-          .replace(/\s*on\w+\s*=\s*"[^"]*"/gi, "")
-          .replace(/\s*on\w+\s*=\s*'[^']*'/gi, "")
-          .replace(/javascript:/gi, "void:")
-          .replace(/<form\b/gi, '<form onsubmit="return false;"');
-
-        const iframeDoc =
-          iframe.contentDocument || iframe.contentWindow?.document;
-
-        if (!iframeDoc) {
-          throw new Error("Cannot access iframe document");
-        }
-
-        iframeDoc.open();
-        iframeDoc.write(rebuiltHTML);
-        iframeDoc.close();
-
-        iframe.onload = () => {
-          setIsRendered(true);
-          setupIframeInteractions(iframeDoc);
-        };
->>>>>>> 9681f936
       } catch (error) {
         console.error("Error rendering rrweb snapshot:", error);
         setRenderError(error instanceof Error ? error.message : String(error));
