import React, {
  useCallback,
  useContext,
  useEffect,
  useState,
  useRef,
} from "react";
import { useSocketStore } from "../../context/socket";
import { useGlobalInfoStore } from "../../context/globalInfo";
import { useTranslation } from "react-i18next";
import { AuthContext } from "../../context/auth";
import { rebuild, createMirror } from "rrweb-snapshot";
import {
  ActionType,
  clientSelectorGenerator,
} from "../../helpers/clientSelectorGenerator";

interface ElementInfo {
  tagName: string;
  hasOnlyText?: boolean;
  isIframeContent?: boolean;
  isShadowRoot?: boolean;
  innerText?: string;
  url?: string;
  imageUrl?: string;
  attributes?: Record<string, string>;
  innerHTML?: string;
  outerHTML?: string;
  isDOMMode?: boolean;
}

interface ProcessedSnapshot {
  snapshot: RRWebSnapshot;
  resources: {
    stylesheets: Array<{
      href: string;
      content: string;
      media?: string;
    }>;
    images: Array<{
      src: string;
      dataUrl: string;
      alt?: string;
    }>;
    fonts: Array<{
      url: string;
      dataUrl: string;
      format?: string;
    }>;
    scripts: Array<{
      src: string;
      content: string;
      type?: string;
    }>;
    media: Array<{
      src: string;
      dataUrl: string;
      type: string;
    }>;
  };
  baseUrl: string;
  viewport: { width: number; height: number };
  timestamp: number;
  processingStats: {
    totalReplacements: number;
    discoveredResources: {
      images: number;
      stylesheets: number;
      scripts: number;
      fonts: number;
      media: number;
    };
    cachedResources: {
      stylesheets: number;
      images: number;
      fonts: number;
      scripts: number;
      media: number;
    };
    totalCacheSize: number;
  };
}

interface RRWebSnapshot {
  type: number;
  childNodes?: RRWebSnapshot[];
  tagName?: string;
  attributes?: Record<string, string>;
  textContent: string;
  id: number;
  [key: string]: any;
}

interface RRWebDOMBrowserRendererProps {
  width: number;
  height: number;
  snapshot: ProcessedSnapshot;
  getList?: boolean;
  getText?: boolean;
  listSelector?: string | null;
  cachedChildSelectors?: string[];
  paginationMode?: boolean;
  paginationType?: string;
  limitMode?: boolean;
  onHighlight?: (data: {
    rect: DOMRect;
    selector: string;
    elementInfo: ElementInfo | null;
    childSelectors?: string[];
    groupInfo?: any;
  }) => void;
  onElementSelect?: (data: {
    rect: DOMRect;
    selector: string;
    elementInfo: ElementInfo | null;
    childSelectors?: string[];
    groupInfo?: any;
  }) => void;
  onShowDatePicker?: (info: {
    coordinates: { x: number; y: number };
    selector: string;
  }) => void;
  onShowDropdown?: (info: {
    coordinates: { x: number; y: number };
    selector: string;
    options: Array<{
      value: string;
      text: string;
      disabled: boolean;
      selected: boolean;
    }>;
  }) => void;
  onShowTimePicker?: (info: {
    coordinates: { x: number; y: number };
    selector: string;
  }) => void;
  onShowDateTimePicker?: (info: {
    coordinates: { x: number; y: number };
    selector: string;
  }) => void;
}

export const DOMBrowserRenderer: React.FC<RRWebDOMBrowserRendererProps> = ({
  width,
  height,
  snapshot,
  getList = false,
  getText = false,
  listSelector = null,
  cachedChildSelectors = [],
  paginationMode = false,
  paginationType = "",
  limitMode = false,
  onHighlight,
  onElementSelect,
  onShowDatePicker,
  onShowDropdown,
  onShowTimePicker,
  onShowDateTimePicker,
}) => {
  const { t } = useTranslation();
  const containerRef = useRef<HTMLDivElement>(null);
  const iframeRef = useRef<HTMLIFrameElement>(null);
  const [isRendered, setIsRendered] = useState(false);
  const [renderError, setRenderError] = useState<string | null>(null);
  const [lastMousePosition, setLastMousePosition] = useState({ x: 0, y: 0 });
  const [currentHighlight, setCurrentHighlight] = useState<{
    element: Element;
    rect: DOMRect;
    selector: string;
    elementInfo: ElementInfo;
    childSelectors?: string[];
  } | null>(null);

  const { socket } = useSocketStore();
  const { setLastAction, lastAction } = useGlobalInfoStore();

  const { state } = useContext(AuthContext);
  const { user } = state;

  const MOUSE_MOVE_THROTTLE = 16; // ~60fps
  const lastMouseMoveTime = useRef(0);

  const notifyLastAction = (action: string) => {
    if (lastAction !== action) {
      setLastAction(action);
    }
  };

  const isInCaptureMode = getText || getList;

  useEffect(() => {
    clientSelectorGenerator.setGetList(getList);
    clientSelectorGenerator.setListSelector(listSelector || "");
    clientSelectorGenerator.setPaginationMode(paginationMode);
  }, [getList, listSelector, paginationMode]);

  useEffect(() => {
    if (listSelector) {
      clientSelectorGenerator.setListSelector(listSelector);
      clientSelectorGenerator.setGetList(getList);
      clientSelectorGenerator.setPaginationMode(paginationMode);
    }
  }, [listSelector, getList, paginationMode]);

  /**
   * Handle client-side highlighting for DOM mode using complete backend logic
   */
  const handleDOMHighlighting = useCallback(
    (x: number, y: number, iframeDoc: Document) => {
      try {
        if (!getText && !getList) {
          setCurrentHighlight(null);
          if (onHighlight) {
            onHighlight({
              rect: new DOMRect(0, 0, 0, 0),
              selector: "",
              elementInfo: null,
            });
          }
          return;
        }

        const highlighterData =
          clientSelectorGenerator.generateDataForHighlighter(
            { x, y },
            iframeDoc,
            true,
            cachedChildSelectors
          );

        if (!highlighterData) {
          setCurrentHighlight(null);
          if (onHighlight) {
            onHighlight({
              rect: new DOMRect(0, 0, 0, 0),
              selector: "",
              elementInfo: null,
            });
          }
          return;
        }

        const { rect, selector, elementInfo, childSelectors, groupInfo } =
          highlighterData;

        let shouldHighlight = false;

        if (getList) {
          // First phase: Allow any group to be highlighted for selection
          if (!listSelector && groupInfo?.isGroupElement) {
            shouldHighlight = true;
          }
          // Second phase: Show valid children within selected group
          else if (listSelector) {
            if (limitMode) {
              shouldHighlight = false;
            } else if (
              paginationMode &&
              paginationType !== "" &&
              !["none", "scrollDown", "scrollUp"].includes(paginationType)
            ) {
              shouldHighlight = true;
            } else if (childSelectors && childSelectors.length > 0) {
              console.log("✅ Child selectors present, highlighting enabled");
              shouldHighlight = true;
            } else {
              console.log("❌ No child selectors available");
              shouldHighlight = false;
            }
          }
          // No list selector - show regular highlighting
          else {
            shouldHighlight = true;
          }
        } else {
          // getText mode - always highlight
          shouldHighlight = true;
        }

        if (shouldHighlight) {
          const element = iframeDoc.elementFromPoint(x, y);
          if (element) {
            setCurrentHighlight({
              element,
              rect: rect,
              selector,
              elementInfo: {
                ...elementInfo,
                tagName: elementInfo?.tagName ?? "",
                isDOMMode: true,
              },
              childSelectors,
            });

            if (onHighlight) {
              onHighlight({
                rect: rect,
                elementInfo: {
                  ...elementInfo,
                  tagName: elementInfo?.tagName ?? "",
                  isDOMMode: true,
                },
                selector,
                childSelectors,
                groupInfo, 
              });
            }
          }
        } else {
          setCurrentHighlight(null);
          if (onHighlight) {
            onHighlight({
              rect: new DOMRect(0, 0, 0, 0),
              selector: "",
              elementInfo: null,
            });
          }
        }
      } catch (error) {
        console.error("Error in DOM highlighting:", error);
        setCurrentHighlight(null);
      }
    },
    [
      getText,
      getList,
      listSelector,
      paginationMode,
      cachedChildSelectors,
      paginationType,
      limitMode,
      onHighlight,
    ]
  );

  /**
   * Set up enhanced interaction handlers for DOM mode
   */
  const setupIframeInteractions = useCallback(
    (iframeDoc: Document) => {
      const existingHandlers = (iframeDoc as any)._domRendererHandlers;
      if (existingHandlers) {
        Object.entries(existingHandlers).forEach(([event, handler]) => {
          iframeDoc.removeEventListener(event, handler as EventListener, false); // Changed to false
        });
      }

      const handlers: { [key: string]: EventListener } = {};

      const mouseMoveHandler: EventListener = (e: Event) => {
        if (e.target && !iframeDoc.contains(e.target as Node)) {
          return;
        }

        if (!isInCaptureMode) {
          return;
        }

        const now = performance.now();
        if (now - lastMouseMoveTime.current < MOUSE_MOVE_THROTTLE) {
          return;
        }
        lastMouseMoveTime.current = now;

        const mouseEvent = e as MouseEvent;
        const iframeX = mouseEvent.clientX;
        const iframeY = mouseEvent.clientY;

        const iframe = iframeRef.current;
        if (iframe) {
          const iframeRect = iframe.getBoundingClientRect();
          setLastMousePosition({
            x: iframeX + iframeRect.left,
            y: iframeY + iframeRect.top,
          });
        }

        handleDOMHighlighting(iframeX, iframeY, iframeDoc);
        notifyLastAction("move");
      };

      const mouseDownHandler: EventListener = (e: Event) => {
        if (e.target && !iframeDoc.contains(e.target as Node)) {
          return;
        }

        const mouseEvent = e as MouseEvent;
        const target = mouseEvent.target as Element;
        const iframeX = mouseEvent.clientX;
        const iframeY = mouseEvent.clientY;

        if (isInCaptureMode) {
          e.preventDefault();
          e.stopPropagation();

          if (currentHighlight && onElementSelect) {
            // Get the group info for the current highlight
            const highlighterData =
              clientSelectorGenerator.generateDataForHighlighter(
                { x: iframeX, y: iframeY },
                iframeDoc,
                true,
                cachedChildSelectors
              );

            onElementSelect({
              rect: currentHighlight.rect,
              selector: currentHighlight.selector,
              elementInfo: currentHighlight.elementInfo,
              childSelectors:
                cachedChildSelectors.length > 0
                  ? cachedChildSelectors
                  : highlighterData?.childSelectors || [],
              groupInfo: highlighterData?.groupInfo,
            });
          }
          notifyLastAction("select element");
          return;
        }

        const linkElement = target.closest("a[href]") as HTMLAnchorElement;
        if (linkElement && linkElement.href && socket) {
          e.preventDefault();
          e.stopPropagation();

          const href = linkElement.href;

          if (linkElement.target) {
            linkElement.target = "";
          }

          const originalHref = linkElement.href;
          linkElement.removeAttribute("href");

          setTimeout(() => {
            linkElement.setAttribute("href", originalHref);
          }, 100);

          const isSPALink =
            href.endsWith("#") ||
            (href.includes("#") && new URL(href).hash !== "");

          const selector = clientSelectorGenerator.generateSelector(
            iframeDoc,
            { x: iframeX, y: iframeY },
            ActionType.Click
          );

          const elementInfo = clientSelectorGenerator.getElementInformation(
            iframeDoc,
            { x: iframeX, y: iframeY },
            clientSelectorGenerator.getCurrentState().listSelector,
            clientSelectorGenerator.getCurrentState().getList
          );

          if (selector && socket) {
            socket.emit("dom:click", {
              selector,
              url: snapshot.baseUrl,
              userId: user?.id || "unknown",
              elementInfo,
              coordinates: undefined,
              isSPA: isSPALink,
            });

            notifyLastAction(
              isSPALink ? `SPA navigation to ${href}` : `navigate to ${href}`
            );
          }
          return;
        }

        const selector = clientSelectorGenerator.generateSelector(
          iframeDoc,
          { x: iframeX, y: iframeY },
          ActionType.Click
        );

        const elementInfo = clientSelectorGenerator.getElementInformation(
          iframeDoc,
          { x: iframeX, y: iframeY },
          clientSelectorGenerator.getCurrentState().listSelector,
          clientSelectorGenerator.getCurrentState().getList
        );

        if (selector && elementInfo && socket) {
          if (elementInfo?.tagName === "SELECT" && elementInfo.innerHTML) {
            const inputElement = target as HTMLInputElement;
            inputElement.blur();

            const wasDisabled = inputElement.disabled;
            inputElement.disabled = true;

            setTimeout(() => {
              inputElement.disabled = wasDisabled;
            }, 100);

            const options = elementInfo.innerHTML
              .split("<option")
              .slice(1)
              .map((optionHtml) => {
                const valueMatch = optionHtml.match(/value="([^"]*)"/);
                const textMatch = optionHtml.match(/>([^<]*)</);
                const text = textMatch
                  ? textMatch[1].replace(/\n/g, "").replace(/\s+/g, " ").trim()
                  : "";

                return {
                  value: valueMatch ? valueMatch[1] : "",
                  text,
                  disabled: optionHtml.includes('disabled="disabled"'),
                  selected: optionHtml.includes('selected="selected"'),
                };
              });

            if (onShowDropdown) {
              onShowDropdown({
                coordinates: { x: iframeX, y: iframeY },
                selector,
                options,
              });
            }
            notifyLastAction("dropdown opened");
            return;
          }

          if (elementInfo?.tagName === "INPUT") {
            const inputType = elementInfo.attributes?.type;
            const inputElement = target as HTMLInputElement;
            if (["date", "time", "datetime-local"].includes(inputType || "")) {
              e.preventDefault();
              e.stopPropagation();

              inputElement.blur();

              const wasDisabled = inputElement.disabled;
              inputElement.disabled = true;

              setTimeout(() => {
                inputElement.disabled = wasDisabled;
              }, 100);

              const pickerInfo = {
                coordinates: { x: iframeX, y: iframeY },
                selector,
              };

              switch (inputType) {
                case "date":
                case "month":
                case "week":
                  if (onShowDatePicker) {
                    onShowDatePicker(pickerInfo);
                  }
                  break;
                case "time":
                  if (onShowTimePicker) {
                    onShowTimePicker(pickerInfo);
                  }
                  break;
                case "datetime-local":
                  if (onShowDateTimePicker) {
                    onShowDateTimePicker(pickerInfo);
                  }
                  break;
              }

              notifyLastAction(`${inputType} picker opened`);
              return;
            }
          }

          if (
            elementInfo?.tagName !== "INPUT" &&
            elementInfo?.tagName !== "SELECT"
          ) {
            socket.emit("dom:click", {
              selector,
              url: snapshot.baseUrl,
              userId: user?.id || "unknown",
              elementInfo,
              coordinates: { x: iframeX, y: iframeY },
              isSPA: false,
            });
          }
        }

        notifyLastAction("click");
      };

      const mouseUpHandler: EventListener = (e: Event) => {
        if (e.target && !iframeDoc.contains(e.target as Node)) {
          return;
        }

        if (!isInCaptureMode) {
          notifyLastAction("release");
        }
      };

      const keyDownHandler: EventListener = (e: Event) => {
        if (e.target && !iframeDoc.contains(e.target as Node)) {
          return;
        }

        const keyboardEvent = e as KeyboardEvent;
        const target = keyboardEvent.target as HTMLElement;

        if (!isInCaptureMode && socket && snapshot?.baseUrl) {
          const iframe = iframeRef.current;
          if (iframe) {
            const iframeRect = iframe.getBoundingClientRect();
            const iframeX = lastMousePosition.x - iframeRect.left;
            const iframeY = lastMousePosition.y - iframeRect.top;

            const selector = clientSelectorGenerator.generateSelector(
              iframeDoc,
              { x: iframeX, y: iframeY },
              ActionType.Keydown
            );

            const elementInfo = clientSelectorGenerator.getElementInformation(
              iframeDoc,
              { x: iframeX, y: iframeY },
              clientSelectorGenerator.getCurrentState().listSelector,
              clientSelectorGenerator.getCurrentState().getList
            );

            if (selector) {
              socket.emit("dom:keypress", {
                selector,
                key: keyboardEvent.key,
                url: snapshot.baseUrl,
                userId: user?.id || "unknown",
                inputType: elementInfo?.attributes?.type || "text",
              });
            }
          }

          notifyLastAction(`${keyboardEvent.key} typed`);
        }

        if (
          ["INPUT", "TEXTAREA"].includes(target.tagName) &&
          !isInCaptureMode
        ) {
          return;
        }
      };

      const keyUpHandler: EventListener = (e: Event) => {
        if (e.target && !iframeDoc.contains(e.target as Node)) {
          return;
        }

        const keyboardEvent = e as KeyboardEvent;

        if (!isInCaptureMode && socket) {
          socket.emit("input:keyup", { key: keyboardEvent.key });
        }
      };

      const wheelHandler: EventListener = (e: Event) => {
        if (e.target && !iframeDoc.contains(e.target as Node)) {
          return;
        }

        e.preventDefault();

        if (!isInCaptureMode) {
          const wheelEvent = e as WheelEvent;
          const deltaX = Math.round(wheelEvent.deltaX / 10) * 10;
          const deltaY = Math.round(wheelEvent.deltaY / 10) * 10;

          if (Math.abs(deltaX) > 5 || Math.abs(deltaY) > 5) {
            if (socket) {
              socket.emit("dom:scroll", {
                deltaX,
                deltaY,
              });
            }
            notifyLastAction("scroll");
          }
        }
      };

      const clickHandler: EventListener = (e: Event) => {
        if (e.target && !iframeDoc.contains(e.target as Node)) {
          return;
        }

        if (isInCaptureMode) {
          e.preventDefault();
          e.stopPropagation();
          return;
        }
      };

      const preventDefaults = (e: Event) => {
        if (e.target && !iframeDoc.contains(e.target as Node)) {
          return;
        }

        e.preventDefault();
        e.stopPropagation();
        return false;
      };

      handlers.mousedown = mouseDownHandler;
      handlers.mouseup = mouseUpHandler;
      handlers.mousemove = mouseMoveHandler;
      handlers.wheel = wheelHandler;
      handlers.keydown = keyDownHandler;
      handlers.keyup = keyUpHandler;
      handlers.click = clickHandler;
      handlers.submit = preventDefaults;
      handlers.beforeunload = preventDefaults;

      Object.entries(handlers).forEach(([event, handler]) => {
        iframeDoc.addEventListener(event, handler, false);
      });

      // Store handlers for cleanup
      (iframeDoc as any)._domRendererHandlers = handlers;

      // Make iframe focusable for keyboard events
      if (iframeRef.current) {
        iframeRef.current.tabIndex = 0;
      }
    },
    [
      socket,
      lastMousePosition,
      notifyLastAction,
      handleDOMHighlighting,
      currentHighlight,
      onElementSelect,
      isInCaptureMode,
      snapshot,
      user?.id,
      onShowDatePicker,
      onShowDropdown,
      onShowTimePicker,
      onShowDateTimePicker,
    ]
  );

  /**
   * Render DOM snapshot using rrweb
   */
  const renderRRWebSnapshot = useCallback(
    (snapshotData: ProcessedSnapshot) => {
      if (!iframeRef.current) {
        console.warn("No iframe reference available");
        return;
      }

      const iframe = iframeRef.current;

      try {
        setRenderError(null);
        setIsRendered(false);

        const tempDoc =
          document.implementation.createHTMLDocument("RRWeb Snapshot");

        const mirror = createMirror();

        try {
          rebuild(snapshotData.snapshot, {
            doc: tempDoc,
            mirror: mirror,
            cache: { stylesWithHoverClass: new Map() },
            afterAppend: (node) => {
              if (node.nodeType === Node.TEXT_NODE && node.textContent) {
                const text = node.textContent.trim();

                if (
                  text.startsWith("<") &&
                  text.includes(">") &&
                  text.length > 50
                ) {
                  if (node.parentNode) {
                    node.parentNode.removeChild(node);
                  }
                }
              }
            },
          });
        } catch (rebuildError) {
          console.error("rrweb rebuild failed:", rebuildError);
          throw new Error(`rrweb rebuild failed: ${rebuildError}`);
        }

        let rebuiltHTML = tempDoc.documentElement.outerHTML;

        rebuiltHTML = "<!DOCTYPE html>\n" + rebuiltHTML;
<<<<<<< HEAD

        const additionalCSS = [];

        if (snapshotData.resources.fonts?.length > 0) {
          const fontCSS = snapshotData.resources.fonts
            .map((font) => {
              const format = font.format || "woff2";
              return `
                @font-face {
                    font-family: 'ProxiedFont-${
                      font.url.split("/").pop()?.split(".")[0] || "unknown"
                    }';
                    src: url("${font.dataUrl}") format("${format}");
                    font-display: swap;
                }
            `;
            })
            .join("\n");
          additionalCSS.push(fontCSS);
        }

        if (snapshotData.resources.stylesheets?.length > 0) {
          const externalCSS = snapshotData.resources.stylesheets
            .map((stylesheet) => stylesheet.content)
            .join("\n\n");
          additionalCSS.push(externalCSS);
        }

        const enhancedCSS = `
          /* rrweb rebuilt content styles */
          html, body {
              margin: 0 !important;
              padding: 8px !important;
              font-family: system-ui, -apple-system, BlinkMacSystemFont, sans-serif !important;
              background: white !important;
              overflow-x: hidden !important;
          }

          html::-webkit-scrollbar,
          body::-webkit-scrollbar {
              display: none !important;
              width: 0 !important;
              height: 0 !important;
              background: transparent !important;
          }
          
          /* Hide scrollbars for all elements */
          *::-webkit-scrollbar {
              display: none !important;
              width: 0 !important;
              height: 0 !important;
              background: transparent !important;
          }
          
          * {
              scrollbar-width: none !important; /* Firefox */
              -ms-overflow-style: none !important; /* Internet Explorer 10+ */
          }
                
          img {
              max-width: 100% !important;
              height: auto !important;
          }
          
          /* Make everything interactive */
          * { 
              cursor: "pointer" !important; 
          }
          
          /* Additional CSS from resources */
          ${additionalCSS.join("\n\n")}
      `;

        const headTagRegex = /<head[^>]*>/i;
        const cssInjection = `
                <meta charset="utf-8">
                <meta name="viewport" content="width=device-width, initial-scale=1">
                <base href="${snapshotData.baseUrl}">
                <style>${enhancedCSS}</style>
            `;

        if (headTagRegex.test(rebuiltHTML)) {
=======
        
        const minimalCSS = `
          <style>
            /* Minimal styles - don't override too much */
            html, body {
              margin: 0;
              padding: 8px;
              overflow-x: hidden;
            }
            
            /* Hide scrollbars but keep functionality */
            ::-webkit-scrollbar { width: 0px; background: transparent; }
            body { scrollbar-width: none; -ms-overflow-style: none; }
            
            /* Prevent form submissions and navigation */
            form { pointer-events: none; }
            a[href] { pointer-events: ${isInCaptureMode ? "none" : "auto"}; }
          </style>
        `;

        if (rebuiltHTML.includes("<head>")) {
>>>>>>> c572c6b7
          rebuiltHTML = rebuiltHTML.replace(
            "<head>",
            `<head><base href="${snapshotData.baseUrl}">${minimalCSS}`
          );
        } else if (rebuiltHTML.includes("<html>")) {
          rebuiltHTML = rebuiltHTML.replace(
            "<html>",
            `<html><head><base href="${snapshotData.baseUrl}">${minimalCSS}</head>`
          );
        }

        rebuiltHTML = rebuiltHTML
          .replace(/<script\b[^<]*(?:(?!<\/script>)<[^<]*)*<\/script>/gi, "")
          .replace(/\s*on\w+\s*=\s*"[^"]*"/gi, "")
          .replace(/\s*on\w+\s*=\s*'[^']*'/gi, "")
          .replace(/javascript:/gi, "void:")
          .replace(/<form\b/gi, '<form onsubmit="return false;"');

        const iframeDoc =
          iframe.contentDocument || iframe.contentWindow?.document;

        if (!iframeDoc) {
          throw new Error("Cannot access iframe document");
        }

        iframeDoc.open();
        iframeDoc.write(rebuiltHTML);
        iframeDoc.close();

        iframe.onload = () => {
          setIsRendered(true);
          setupIframeInteractions(iframeDoc);
        };
      } catch (error) {
        console.error("Error rendering rrweb snapshot:", error);
        setRenderError(error instanceof Error ? error.message : String(error));
        showErrorInIframe(error);
      }
    },
    [setupIframeInteractions, isInCaptureMode]
  );

  useEffect(() => {
    if (snapshot && iframeRef.current) {
      renderRRWebSnapshot(snapshot);
    }
  }, [snapshot]);

  useEffect(() => {
    if (isRendered && iframeRef.current) {
      const iframeDoc = iframeRef.current.contentDocument;
      if (iframeDoc) {
        setupIframeInteractions(iframeDoc);
      }
    }
  }, [getText, getList, listSelector, isRendered, setupIframeInteractions]);

  /**
   * Show error message in iframe
   */
  const showErrorInIframe = (error: any) => {
    if (!iframeRef.current) return;

    const iframe = iframeRef.current;
    const iframeDoc = iframe.contentDocument || iframe.contentWindow?.document;

    if (iframeDoc) {
      try {
        iframeDoc.open();
        iframeDoc.write(`
            <html>
                <head>
                    <style>
                        body { 
                            padding: 20px; 
                            font-family: Arial, sans-serif; 
                            background: #f5f5f5;
                        }
                        .error-container {
                            background: white;
                            border: 1px solid #ff00c3;
                            border-radius: 5px;
                            padding: 20px;
                            margin: 20px 0;
                        }
                        .retry-btn {
                            background: #ff00c3;
                            color: white;
                            border: none;
                            padding: 8px 16px;
                            border-radius: 4px;
                            cursor: pointer;
                            margin-top: 10px;
                        }
                    </style>
                </head>
                <body>
                    <div class="error-container">
                        <h3 style="color: #ff00c3;">Error Loading DOM Content</h3>
                        <p>Failed to render the page in DOM mode.</p>
                        <p><strong>Common causes:</strong></p>
                        <ul>
                            <li>Page is still loading or navigating</li>
                            <li>Resource proxy timeouts or failures</li>
                            <li>Network connectivity issues</li>
                            <li>Invalid HTML structure</li>
                        </ul>
                        <p><strong>Solutions:</strong></p>
                        <ul>
                            <li>Try switching back to Screenshot mode</li>
                            <li>Wait for the page to fully load and try again</li>
                            <li>Check your network connection</li>
                            <li>Refresh the browser page</li>
                        </ul>
                        <button class="retry-btn" onclick="window.parent.postMessage('retry-dom-mode', '*')">
                            Retry DOM Mode
                        </button>
                        <details style="margin-top: 15px;">
                            <summary style="cursor: pointer; color: #666;">Technical details</summary>
                            <pre style="background: #f0f0f0; padding: 10px; margin-top: 10px; overflow: auto; font-size: 12px;">${error.toString()}</pre>
                        </details>
                    </div>
                </body>
            </html>
        `);
        iframeDoc.close();

        window.addEventListener("message", (event) => {
          if (event.data === "retry-dom-mode") {
            if (socket) {
              socket.emit("enable-dom-streaming");
            }
          }
        });
      } catch (e) {
        console.error("Failed to write error message to iframe:", e);
      }
    }
  };

  useEffect(() => {
    return () => {
      if (iframeRef.current) {
        const iframeDoc = iframeRef.current.contentDocument;
        if (iframeDoc) {
          const handlers = (iframeDoc as any)._domRendererHandlers;
          if (handlers) {
            Object.entries(handlers).forEach(([event, handler]) => {
              iframeDoc.removeEventListener(
                event,
                handler as EventListener,
                true
              );
            });
          }
        }
      }
    };
  }, []);

  return (
    <div
      ref={containerRef}
      style={{
        width: width,
        height: height,
        overflow: "hidden !important",
        position: "relative",
        borderRadius: "0px 0px 5px 5px",
        backgroundColor: "white",
      }}
    >
      <iframe
        ref={iframeRef}
        id="dom-browser-iframe"
        style={{
          width: "100%",
          height: "100%",
          border: "none",
          display: "block",
          overflow: "hidden !important",
        }}
        sandbox="allow-same-origin allow-forms allow-scripts"
        title="DOM Browser Content"
        tabIndex={0}
      />

      {/* Loading indicator */}
      {!isRendered && !renderError && (
        <div
          style={{
            position: "absolute",
            top: 0,
            left: 0,
            right: 0,
            bottom: 0,
            background: "rgba(255, 255, 255, 0.9)",
            display: "flex",
            alignItems: "center",
            justifyContent: "center",
            fontSize: "18px",
            color: "#666",
            flexDirection: "column",
            gap: "10px",
          }}
        >
          <div
            style={{
              width: "40px",
              height: "40px",
              border: "3px solid #ff00c3",
              borderTop: "3px solid transparent",
              borderRadius: "50%",
              animation: "spin 1s linear infinite",
            }}
          />
          <div>Loading website...</div>
          <style>{`
              @keyframes spin {
                  0% { transform: rotate(0deg); }
                  100% { transform: rotate(360deg); }
              }
          `}</style>
        </div>
      )}

      {/* Error indicator */}
      {renderError && (
        <div
          style={{
            position: "absolute",
            top: 30,
            right: 5,
            background: "rgba(255, 0, 0, 0.9)",
            color: "white",
            padding: "2px 8px",
            borderRadius: "3px",
            fontSize: "10px",
            zIndex: 1000,
            maxWidth: "200px",
          }}
        >
          RENDER ERROR
        </div>
      )}

      {/* Capture mode overlay */}
      {isInCaptureMode && (
        <div
          style={{
            position: "absolute",
            top: 0,
            left: 0,
            right: 0,
            bottom: 0,
            cursor: "pointer !important",
            pointerEvents: "none",
            zIndex: 999,
            borderRadius: "0px 0px 5px 5px",
          }}
        />
      )}
    </div>
  );
};<|MERGE_RESOLUTION|>--- conflicted
+++ resolved
@@ -796,7 +796,6 @@
         let rebuiltHTML = tempDoc.documentElement.outerHTML;
 
         rebuiltHTML = "<!DOCTYPE html>\n" + rebuiltHTML;
-<<<<<<< HEAD
 
         const additionalCSS = [];
 
@@ -879,29 +878,6 @@
             `;
 
         if (headTagRegex.test(rebuiltHTML)) {
-=======
-        
-        const minimalCSS = `
-          <style>
-            /* Minimal styles - don't override too much */
-            html, body {
-              margin: 0;
-              padding: 8px;
-              overflow-x: hidden;
-            }
-            
-            /* Hide scrollbars but keep functionality */
-            ::-webkit-scrollbar { width: 0px; background: transparent; }
-            body { scrollbar-width: none; -ms-overflow-style: none; }
-            
-            /* Prevent form submissions and navigation */
-            form { pointer-events: none; }
-            a[href] { pointer-events: ${isInCaptureMode ? "none" : "auto"}; }
-          </style>
-        `;
-
-        if (rebuiltHTML.includes("<head>")) {
->>>>>>> c572c6b7
           rebuiltHTML = rebuiltHTML.replace(
             "<head>",
             `<head><base href="${snapshotData.baseUrl}">${minimalCSS}`
