import React, { useState, useCallback, useEffect, useMemo } from 'react';
import { Button, Paper, Box, TextField, IconButton } from "@mui/material";
import EditIcon from '@mui/icons-material/Edit';
import TextFieldsIcon from '@mui/icons-material/TextFields';
import DocumentScannerIcon from '@mui/icons-material/DocumentScanner';
import { SimpleBox } from "../atoms/Box";
import { WorkflowFile } from "maxun-core";
import Typography from "@mui/material/Typography";
import { useGlobalInfoStore } from "../../context/globalInfo";
import { PaginationType, useActionContext, LimitType } from '../../context/browserActions';
import { useBrowserSteps } from '../../context/browserSteps';
import { useSocketStore } from '../../context/socket';
import { ScreenshotSettings } from '../../shared/types';
import InputAdornment from '@mui/material/InputAdornment';
import { SidePanelHeader } from '../molecules/SidePanelHeader';
import FormControlLabel from '@mui/material/FormControlLabel';
import FormControl from '@mui/material/FormControl';
import FormLabel from '@mui/material/FormLabel';
import Radio from '@mui/material/Radio';
import RadioGroup from '@mui/material/RadioGroup';
import { emptyWorkflow } from "../../shared/constants";
import { getActiveWorkflow } from "../../api/workflow";
import DeleteIcon from '@mui/icons-material/Delete';
import ActionDescriptionBox from '../molecules/ActionDescriptionBox';
<<<<<<< HEAD
import { useThemeMode } from '../../context/theme-provider';
=======
import { useTranslation } from 'react-i18next';
>>>>>>> 73d4497b

const fetchWorkflow = (id: string, callback: (response: WorkflowFile) => void) => {
  getActiveWorkflow(id).then(
    (response) => {
      if (response) {
        callback(response);
      } else {
        throw new Error("No workflow found");
      }
    }
  ).catch((error) => { console.log(error.message) })
};

// TODO: 
// 1. Add description for each browser step
// 2. Handle non custom action steps
interface RightSidePanelProps {
  onFinishCapture: () => void;
}

export const RightSidePanel: React.FC<RightSidePanelProps> = ({ onFinishCapture }) => {
  const [workflow, setWorkflow] = useState<WorkflowFile>(emptyWorkflow);
  const [textLabels, setTextLabels] = useState<{ [id: string]: string }>({});
  const [errors, setErrors] = useState<{ [id: string]: string }>({});
  const [confirmedTextSteps, setConfirmedTextSteps] = useState<{ [id: string]: boolean }>({});
  const [confirmedListTextFields, setConfirmedListTextFields] = useState<{ [listId: string]: { [fieldKey: string]: boolean } }>({});
  const [showPaginationOptions, setShowPaginationOptions] = useState(false);
  const [showLimitOptions, setShowLimitOptions] = useState(false);
  const [showCaptureList, setShowCaptureList] = useState(true);
  const [showCaptureScreenshot, setShowCaptureScreenshot] = useState(true);
  const [showCaptureText, setShowCaptureText] = useState(true);
  const [hoverStates, setHoverStates] = useState<{ [id: string]: boolean }>({});
  const [browserStepIdList, setBrowserStepIdList] = useState<number[]>([]);
  const [isCaptureTextConfirmed, setIsCaptureTextConfirmed] = useState(false);
  const [isCaptureListConfirmed, setIsCaptureListConfirmed] = useState(false);

  const { lastAction, notify, currentWorkflowActionsState, setCurrentWorkflowActionsState, resetInterpretationLog } = useGlobalInfoStore();
  const { getText, startGetText, stopGetText, getScreenshot, startGetScreenshot, stopGetScreenshot, getList, startGetList, stopGetList, startPaginationMode, stopPaginationMode, paginationType, updatePaginationType, limitType, customLimit, updateLimitType, updateCustomLimit, stopLimitMode, startLimitMode, captureStage, setCaptureStage } = useActionContext();
  const { browserSteps, updateBrowserTextStepLabel, deleteBrowserStep, addScreenshotStep, updateListTextFieldLabel, removeListTextField } = useBrowserSteps();
  const { id, socket } = useSocketStore();
  const { t } = useTranslation();

  const workflowHandler = useCallback((data: WorkflowFile) => {
    setWorkflow(data);
    //setRecordingLength(data.workflow.length);
  }, [workflow])

  useEffect(() => {
    if (socket) {
      socket.on("workflow", workflowHandler);
    }
    // fetch the workflow every time the id changes
    if (id) {
      fetchWorkflow(id, workflowHandler);
    }
    // fetch workflow in 15min intervals
    let interval = setInterval(() => {
      if (id) {
        fetchWorkflow(id, workflowHandler);
      }
    }, (1000 * 60 * 15));
    return () => {
      socket?.off("workflow", workflowHandler);
      clearInterval(interval);
    };
  }, [id, socket, workflowHandler]);

  useEffect(() => {
    const hasPairs = workflow.workflow.length > 0;
    if (!hasPairs) {
      setShowCaptureList(true);
      setShowCaptureScreenshot(true);
      setShowCaptureText(true);
      return;
    }

    const hasScrapeListAction = workflow.workflow.some(pair =>
      pair.what.some(action => action.action === 'scrapeList')
    );
    const hasScreenshotAction = workflow.workflow.some(pair =>
      pair.what.some(action => action.action === 'screenshot')
    );
    const hasScrapeSchemaAction = workflow.workflow.some(pair =>
      pair.what.some(action => action.action === 'scrapeSchema')
    );

    setCurrentWorkflowActionsState({
      hasScrapeListAction,
      hasScreenshotAction,
      hasScrapeSchemaAction,
    });

    const shouldHideActions = hasScrapeListAction || hasScrapeSchemaAction || hasScreenshotAction;

    setShowCaptureList(!shouldHideActions);
    setShowCaptureScreenshot(!shouldHideActions);
    setShowCaptureText(!(hasScrapeListAction || hasScreenshotAction));
  }, [workflow]);

  const handleMouseEnter = (id: number) => {
    setHoverStates(prev => ({ ...prev, [id]: true }));
  };

  const handleMouseLeave = (id: number) => {
    setHoverStates(prev => ({ ...prev, [id]: false }));
  };

  const handlePairDelete = () => { }

  const handleStartGetText = () => {
    setIsCaptureTextConfirmed(false);
    startGetText();
  }

  const handleStartGetList = () => {
    setIsCaptureListConfirmed(false);
    startGetList();
  }

  const handleTextLabelChange = (id: number, label: string, listId?: number, fieldKey?: string) => {
    if (listId !== undefined && fieldKey !== undefined) {
      // Prevent editing if the field is confirmed
      if (confirmedListTextFields[listId]?.[fieldKey]) {
        return;
      }
      updateListTextFieldLabel(listId, fieldKey, label);
    } else {
      setTextLabels(prevLabels => ({ ...prevLabels, [id]: label }));
    }
    if (!label.trim()) {
      setErrors(prevErrors => ({ ...prevErrors, [id]: t('right_panel.errors.label_required') }));
    } else {
      setErrors(prevErrors => ({ ...prevErrors, [id]: '' }));
    }
  };

  const handleTextStepConfirm = (id: number) => {
    const label = textLabels[id]?.trim();
    if (label) {
      updateBrowserTextStepLabel(id, label);
      setConfirmedTextSteps(prev => ({ ...prev, [id]: true }));
    } else {
      setErrors(prevErrors => ({ ...prevErrors, [id]: t('right_panel.errors.label_required') }));
    }
  };

  const handleTextStepDiscard = (id: number) => {
    deleteBrowserStep(id);
    setTextLabels(prevLabels => {
      const { [id]: _, ...rest } = prevLabels;
      return rest;
    });
    setErrors(prevErrors => {
      const { [id]: _, ...rest } = prevErrors;
      return rest;
    });
  };

  const handleTextStepDelete = (id: number) => {
    deleteBrowserStep(id);
    setTextLabels(prevLabels => {
      const { [id]: _, ...rest } = prevLabels;
      return rest;
    });
    setConfirmedTextSteps(prev => {
      const { [id]: _, ...rest } = prev;
      return rest;
    });
    setErrors(prevErrors => {
      const { [id]: _, ...rest } = prevErrors;
      return rest;
    });
  };

  const handleListTextFieldConfirm = (listId: number, fieldKey: string) => {
    setConfirmedListTextFields(prev => ({
      ...prev,
      [listId]: {
        ...(prev[listId] || {}),
        [fieldKey]: true
      }
    }));
  };

  const handleListTextFieldDiscard = (listId: number, fieldKey: string) => {
    removeListTextField(listId, fieldKey);
    setConfirmedListTextFields(prev => {
      const updatedListFields = { ...(prev[listId] || {}) };
      delete updatedListFields[fieldKey];
      return {
        ...prev,
        [listId]: updatedListFields
      };
    });
    setErrors(prev => {
      const { [fieldKey]: _, ...rest } = prev;
      return rest;
    });
  };

  const handleListTextFieldDelete = (listId: number, fieldKey: string) => {
    removeListTextField(listId, fieldKey);
    setConfirmedListTextFields(prev => {
      const updatedListFields = { ...(prev[listId] || {}) };
      delete updatedListFields[fieldKey];
      return {
        ...prev,
        [listId]: updatedListFields
      };
    });
    setErrors(prev => {
      const { [fieldKey]: _, ...rest } = prev;
      return rest;
    });
  };

  const getTextSettingsObject = useCallback(() => {
    const settings: Record<string, { selector: string; tag?: string;[key: string]: any }> = {};
    browserSteps.forEach(step => {
      if (browserStepIdList.includes(step.id)) {
        return; 
      }
      
      if (step.type === 'text' && step.label && step.selectorObj?.selector) {
        settings[step.label] = step.selectorObj;
      }
      setBrowserStepIdList(prevList => [...prevList, step.id]);
    });

    return settings;
  }, [browserSteps, browserStepIdList]);


  const stopCaptureAndEmitGetTextSettings = useCallback(() => {
    const hasUnconfirmedTextSteps = browserSteps.some(step => step.type === 'text' && !confirmedTextSteps[step.id]);
    if (hasUnconfirmedTextSteps) {
      notify('error', t('right_panel.errors.confirm_text_fields'));
      return;
    }
    stopGetText();
    const settings = getTextSettingsObject();
    const hasTextSteps = browserSteps.some(step => step.type === 'text');
    if (hasTextSteps) {
      socket?.emit('action', { action: 'scrapeSchema', settings });
    }
    setIsCaptureTextConfirmed(true);
    resetInterpretationLog();
    onFinishCapture();
  }, [stopGetText, getTextSettingsObject, socket, browserSteps, confirmedTextSteps, resetInterpretationLog]);

  const getListSettingsObject = useCallback(() => {
    let settings: {
      listSelector?: string;
      fields?: Record<string, { selector: string; tag?: string;[key: string]: any }>;
      pagination?: { type: string; selector?: string };
      limit?: number;
    } = {};

    browserSteps.forEach(step => {
      if (step.type === 'list' && step.listSelector && Object.keys(step.fields).length > 0) {
        const fields: Record<string, { selector: string; tag?: string;[key: string]: any }> = {};

        Object.entries(step.fields).forEach(([id, field]) => {
          if (field.selectorObj?.selector) {
            fields[field.label] = {
              selector: field.selectorObj.selector,
              tag: field.selectorObj.tag,
              attribute: field.selectorObj.attribute,
            };
          }
        });

        settings = {
          listSelector: step.listSelector,
          fields: fields,
          pagination: { type: paginationType, selector: step.pagination?.selector },
          limit: parseInt(limitType === 'custom' ? customLimit : limitType),
        };
      }
    });

    return settings;
  }, [browserSteps, paginationType, limitType, customLimit]);

  const resetListState = useCallback(() => {
    setShowPaginationOptions(false);
    updatePaginationType('');
    setShowLimitOptions(false);
    updateLimitType('');
    updateCustomLimit('');
  }, [updatePaginationType, updateLimitType, updateCustomLimit]);

  const handleStopGetList = useCallback(() => {
    stopGetList();
    resetListState();
  }, [stopGetList, resetListState]);

  const stopCaptureAndEmitGetListSettings = useCallback(() => {
    const settings = getListSettingsObject();
    if (settings) {
      socket?.emit('action', { action: 'scrapeList', settings });
    } else {
      notify('error', t('right_panel.errors.unable_create_settings'));
    }
    handleStopGetList();
    onFinishCapture();
  }, [stopGetList, getListSettingsObject, socket, notify, handleStopGetList]);

  const hasUnconfirmedListTextFields = browserSteps.some(step => step.type === 'list' && Object.values(step.fields).some(field => !confirmedListTextFields[step.id]?.[field.id]));

  const handleConfirmListCapture = useCallback(() => {
    switch (captureStage) {
      case 'initial':
        startPaginationMode();
        setShowPaginationOptions(true);
        setCaptureStage('pagination');
        break;

      case 'pagination':
        if (!paginationType) {
          notify('error', t('right_panel.errors.select_pagination'));
          return;
        }
        const settings = getListSettingsObject();
        const paginationSelector = settings.pagination?.selector;
        if (['clickNext', 'clickLoadMore'].includes(paginationType) && !paginationSelector) {
          notify('error', t('right_panel.errors.select_pagination_element'));
          return;
        }
        stopPaginationMode();
        setShowPaginationOptions(false);
        startLimitMode();
        setShowLimitOptions(true);
        setCaptureStage('limit');
        break;

      case 'limit':
        if (!limitType || (limitType === 'custom' && !customLimit)) {
          notify('error', t('right_panel.errors.select_limit'));
          return;
        }
        const limit = limitType === 'custom' ? parseInt(customLimit) : parseInt(limitType);
        if (isNaN(limit) || limit <= 0) {
          notify('error', t('right_panel.errors.invalid_limit'));
          return;
        }
        stopLimitMode();
        setShowLimitOptions(false);
        setIsCaptureListConfirmed(true);
        stopCaptureAndEmitGetListSettings();
        setCaptureStage('complete');
        break;

      case 'complete':
        setCaptureStage('initial');
        break;
    }
  }, [captureStage, paginationType, limitType, customLimit, startPaginationMode, stopPaginationMode, startLimitMode, stopLimitMode, notify, stopCaptureAndEmitGetListSettings, getListSettingsObject]);

  const handleBackCaptureList = useCallback(() => {
    switch (captureStage) {
      case 'limit':
        stopLimitMode();
        setShowLimitOptions(false);
        startPaginationMode();
        setShowPaginationOptions(true);
        setCaptureStage('pagination');
        break;
      case 'pagination':
        stopPaginationMode();
        setShowPaginationOptions(false);
        setCaptureStage('initial');
        break;
    }
  }, [captureStage, stopLimitMode, startPaginationMode, stopPaginationMode]);

  const handlePaginationSettingSelect = (option: PaginationType) => {
    updatePaginationType(option);
  };

  const discardGetText = useCallback(() => {
    stopGetText();
    browserSteps.forEach(step => {
      if (step.type === 'text') {
        deleteBrowserStep(step.id);
      }
    });
    setTextLabels({});
    setErrors({});
    setConfirmedTextSteps({});
    setIsCaptureTextConfirmed(false);
    notify('error', t('right_panel.errors.capture_text_discarded'));
  }, [browserSteps, stopGetText, deleteBrowserStep]);

  const discardGetList = useCallback(() => {
    stopGetList();
    browserSteps.forEach(step => {
      if (step.type === 'list') {
        deleteBrowserStep(step.id);
      }
    });
    resetListState();
    setShowPaginationOptions(false);
    setShowLimitOptions(false);
    setCaptureStage('initial');
    setConfirmedListTextFields({});
    setIsCaptureListConfirmed(false);
    notify('error', t('right_panel.errors.capture_list_discarded'));
  }, [browserSteps, stopGetList, deleteBrowserStep, resetListState]);


  const captureScreenshot = (fullPage: boolean) => {
    const screenshotSettings: ScreenshotSettings = {
      fullPage,
      type: 'png',
      timeout: 30000,
      animations: 'allow',
      caret: 'hide',
      scale: 'device',
    };
    socket?.emit('action', { action: 'screenshot', settings: screenshotSettings });
    addScreenshotStep(fullPage);
    stopGetScreenshot();
  };

  const isConfirmCaptureDisabled = useMemo(() => {
    // Check if we are in the initial stage and if there are no browser steps or no valid list selectors with fields
    if (captureStage !== 'initial') return false;
  
    const hasValidListSelector = browserSteps.some(step => 
      step.type === 'list' && 
      step.listSelector && 
      Object.keys(step.fields).length > 0
    );
  
     // Disable the button if there are no valid list selectors or if there are unconfirmed list text fields
    return !hasValidListSelector || hasUnconfirmedListTextFields;
  }, [captureStage, browserSteps, hasUnconfirmedListTextFields]);
  
  const theme = useThemeMode();
  const isDarkMode = theme.darkMode;
  return (
    <Paper
      sx={{
        borderRadius: '8px 8px 0px 0px', // Slightly more rounded corners for a smoother look
        height: '520px',
        width: 'auto',
        alignItems: "center",
        padding: '16px', // Add padding for spacing inside the component
        background: isDarkMode
          ? 'linear-gradient(135deg, #1E2124 0%, #292C2F 100%)'  // Subtle gradient for dark mode
          : 'linear-gradient(135deg, #f5f5f5 0%, #ffffff 100%)', // Subtle gradient for light mode
        color: isDarkMode ? '#E0E0E0' : '#333333', // Adjusted color for better contrast
        // Smooth transition for shadows and background changes
      }}
      id="browser-actions"
      elevation={0}
    >
      {/* <SimpleBox height={60} width='100%' background='lightGray' radius='0%'>
        <Typography sx={{ padding: '10px' }}>Last action: {` ${lastAction}`}</Typography>
      </SimpleBox> */}
<<<<<<< HEAD
      <ActionDescriptionBox  isDarkMode={isDarkMode} />
      <Box display="flex" flexDirection="column" gap={2} style={{ margin: '13px',background: isDarkMode?'#1E2124': 'inherit',color: isDarkMode ? 'white' : 'inherit' }}>
        {!getText && !getScreenshot && !getList && showCaptureList && <Button variant="contained" sx={{backgroundColor:"#ff00c3",color:`${isDarkMode?'white':'black'}`}}  onClick={startGetList}>Capture List</Button>}
=======
      <ActionDescriptionBox />
      <Box display="flex" flexDirection="column" gap={2} style={{ margin: '13px' }}>
        {!getText && !getScreenshot && !getList && showCaptureList && <Button variant="contained" onClick={startGetList}>{t('right_panel.buttons.capture_list')}</Button>}
>>>>>>> 73d4497b
        {getList && (
          <>
            <Box display="flex" justifyContent="space-between" gap={2} style={{ margin: '15px' }}>
              {(captureStage === 'pagination' || captureStage === 'limit') && (
                <Button
                  variant="outlined"
                  onClick={handleBackCaptureList}
                >
                  {t('right_panel.buttons.back')}
                </Button>
              )}
              <Button
                variant="outlined"
                onClick={handleConfirmListCapture}
                disabled={captureStage === 'initial' ? isConfirmCaptureDisabled : hasUnconfirmedListTextFields}
              >
                {captureStage === 'initial' ? t('right_panel.buttons.confirm_capture') :
                captureStage === 'pagination' ? t('right_panel.buttons.confirm_pagination') :
                captureStage === 'limit' ? t('right_panel.buttons.confirm_limit') : 
                t('right_panel.buttons.finish_capture')}
              </Button>
              <Button variant="outlined" color="error" onClick={discardGetList}>
                {t('right_panel.buttons.discard')}
              </Button>
            </Box>
          </>
        )}
        {showPaginationOptions && (
          <Box display="flex" flexDirection="column" gap={2} style={{ margin: '13px' }}>
            <Typography>{t('right_panel.pagination.title')}</Typography>
            <Button variant={paginationType === 'clickNext' ? "contained" : "outlined"} onClick={() => handlePaginationSettingSelect('clickNext')}>{t('right_panel.pagination.click_next')}</Button>
            <Button variant={paginationType === 'clickLoadMore' ? "contained" : "outlined"} onClick={() => handlePaginationSettingSelect('clickLoadMore')}>{t('right_panel.pagination.click_load_more')}</Button>
            <Button variant={paginationType === 'scrollDown' ? "contained" : "outlined"} onClick={() => handlePaginationSettingSelect('scrollDown')}>{t('right_panel.pagination.scroll_down')}</Button>
            <Button variant={paginationType === 'scrollUp' ? "contained" : "outlined"} onClick={() => handlePaginationSettingSelect('scrollUp')}>{t('right_panel.pagination.scroll_up')}</Button>
            <Button variant={paginationType === 'none' ? "contained" : "outlined"} onClick={() => handlePaginationSettingSelect('none')}>{t('right_panel.pagination.none')}</Button>
          </Box>
        )}
        {showLimitOptions && (
          <FormControl>
<<<<<<< HEAD
            <FormLabel style={{ marginBottom: '10px', background: isDarkMode ? "#1E2124" : 'white', color: isDarkMode ? "white" : 'black' }}>
              <h4>What is the maximum number of rows you want to extract?</h4>
=======
            <FormLabel>
              <h4>{t('right_panel.limit.title')}</h4>
>>>>>>> 73d4497b
            </FormLabel>
            <RadioGroup
              value={limitType}
              onChange={(e) => updateLimitType(e.target.value as LimitType)}
              sx={{
                display: 'flex',
                flexDirection: 'column',
                width: '500px'
              }}
            >
              <FormControlLabel value="10" control={<Radio />} label="10" />
              <FormControlLabel value="100" control={<Radio />} label="100" />
              <div style={{ display: 'flex', alignItems: 'center' }}>
                <FormControlLabel value="custom" control={<Radio />} label={t('right_panel.limit.custom')} />
                {limitType === 'custom' && (
                  <TextField
                  type="number"
                  value={customLimit}
                  onChange={(e: React.ChangeEvent<HTMLInputElement>) => {
                    const value = parseInt(e.target.value);
                    // Only update if the value is greater than or equal to 1 or if the field is empty
                    if (e.target.value === '' || value >= 1) {
                      updateCustomLimit(e.target.value);
                    }
                  }}
                  inputProps={{
                    min: 1,
                    onKeyPress: (e: React.KeyboardEvent<HTMLInputElement>) => {
                      const value = (e.target as HTMLInputElement).value + e.key;
                      if (parseInt(value) < 1) {
                        e.preventDefault();
                      }
                    }
                  }}
                  placeholder={t('right_panel.limit.enter_number')}
                  sx={{
                    marginLeft: '10px',
                    '& input': {
                    padding: '10px',
                    
                    },
                    width: '150px',
                    background: isDarkMode ? "#1E2124" : 'white',
                    color: isDarkMode ? "white" : 'black', // Ensure the text field does not go outside the panel
                  }}
                  />
                )}
              </div>
            </RadioGroup>
          </FormControl>
        )}
<<<<<<< HEAD
        {!getText && !getScreenshot && !getList && showCaptureText && <Button variant="contained" sx={{backgroundColor:"#ff00c3",color:`${isDarkMode?'white':'black'}`}} onClick={startGetText}>Capture Text</Button>}
=======
        {!getText && !getScreenshot && !getList && showCaptureText && <Button variant="contained" onClick={handleStartGetText}>{t('right_panel.buttons.capture_text')}</Button>}
>>>>>>> 73d4497b
        {getText &&
          <>
            <Box display="flex" justifyContent="space-between" gap={2} style={{ margin: '15px' }}>
              <Button variant="outlined" onClick={stopCaptureAndEmitGetTextSettings} >{t('right_panel.buttons.confirm')}</Button>
              <Button variant="outlined" color="error" onClick={discardGetText} >{t('right_panel.buttons.discard')}</Button>
            </Box>
          </>
        }
<<<<<<< HEAD
        {!getText && !getScreenshot && !getList && showCaptureScreenshot && <Button variant="contained"  sx={{backgroundColor:"#ff00c3",color:`${isDarkMode?'white':'black'}`}} onClick={startGetScreenshot}>Capture Screenshot</Button>}
=======
        {!getText && !getScreenshot && !getList && showCaptureScreenshot && <Button variant="contained" onClick={startGetScreenshot}>{t('right_panel.buttons.capture_screenshot')}</Button>}
>>>>>>> 73d4497b
        {getScreenshot && (
          <Box display="flex" flexDirection="column" gap={2}>
            <Button variant="contained" onClick={() => captureScreenshot(true)}>{t('right_panel.screenshot.capture_fullpage')}</Button>
            <Button variant="contained" onClick={() => captureScreenshot(false)}>{t('right_panel.screenshot.capture_visible')}</Button>
            <Button variant="outlined" color="error" onClick={stopGetScreenshot}>{t('right_panel.buttons.discard')}</Button>
          </Box>
        )}
      </Box>
      <Box>
        {browserSteps.map(step => (
          <Box key={step.id} onMouseEnter={() => handleMouseEnter(step.id)} onMouseLeave={() => handleMouseLeave(step.id)} sx={{ padding: '10px', margin: '11px', borderRadius: '5px', position: 'relative', background: isDarkMode ? "#1E2124" : 'white', color: isDarkMode ? "white" : 'black' }}>
            {
              step.type === 'text' && (
                <>
                  <TextField
                    label={t('right_panel.fields.label')}
                    value={textLabels[step.id] || step.label || ''}
                    onChange={(e) => handleTextLabelChange(step.id, e.target.value)}
                    fullWidth
                    size="small"
                    margin="normal"
                    error={!!errors[step.id]}
                    helperText={errors[step.id]}
                    InputProps={{
                      readOnly: confirmedTextSteps[step.id],
                      startAdornment: (
                        <InputAdornment position="start">
                          <EditIcon />
                        </InputAdornment>
                      )
                    }}
                    sx={{ background: isDarkMode ? "#1E2124" : 'white', color: isDarkMode ? "white" : 'black' }}
                  />
                  <TextField
                    label={t('right_panel.fields.data')}
                    value={step.data}
                    fullWidth
                    margin="normal"
                    InputProps={{
                      readOnly: confirmedTextSteps[step.id],
                      startAdornment: (
                        <InputAdornment position="start">
                          <TextFieldsIcon />
                        </InputAdornment>
                      )
                    }}
                    
                  />
                  {!confirmedTextSteps[step.id] ? (
                    <Box display="flex" justifyContent="space-between" gap={2}>
                      <Button variant="contained" onClick={() => handleTextStepConfirm(step.id)} disabled={!textLabels[step.id]?.trim()}>{t('right_panel.buttons.confirm')}</Button>
                      <Button variant="contained" color="error" onClick={() => handleTextStepDiscard(step.id)}>{t('right_panel.buttons.discard')}</Button>
                    </Box>
                  ) : !isCaptureTextConfirmed && (
                    <Box display="flex" justifyContent="flex-end" gap={2}>
                      <Button
                        variant="contained"
                        color="error"
                        onClick={() => handleTextStepDelete(step.id)}
                      >
                        {t('right_panel.buttons.delete')}
                      </Button>
                    </Box>
                  )}
                </>
              )}
            {step.type === 'screenshot' && (
              <Box display="flex" alignItems="center">
                <DocumentScannerIcon sx={{ mr: 1 }} />
                <Typography>
                  {step.fullPage ? 
                    t('right_panel.screenshot.display_fullpage') : 
                    t('right_panel.screenshot.display_visible')}
                </Typography>
              </Box>
            )}
            {step.type === 'list' && (
              <>
                <Typography>{t('right_panel.messages.list_selected')}</Typography>
                {Object.entries(step.fields).map(([key, field]) => (
                  <Box key={key} sx={{ padding: '10px', margin: '11px', borderRadius: '5px', position: 'relative', background: `${isDarkMode ? "#1E2124" : 'white'}` }}>
                    <TextField
                      label={t('right_panel.fields.field_label')}
                      value={field.label || ''}
                      onChange={(e) => handleTextLabelChange(field.id, e.target.value, step.id, key)}
                      fullWidth
                      margin="normal"
                      InputProps={{
                        readOnly: confirmedListTextFields[field.id]?.[key],
                        startAdornment: (
                          <InputAdornment position="start">
                            <EditIcon />
                          </InputAdornment>
                        )
                      }}

                      
                    />
                    <TextField
                      label={t('right_panel.fields.field_data')}
                      value={field.data || ''}
                      fullWidth
                      margin="normal"
                      InputProps={{
                        readOnly: true,
                        startAdornment: (
                          <InputAdornment position="start">
                            <TextFieldsIcon />
                          </InputAdornment>
                        )
                      }}
                      
                    />
                    {!confirmedListTextFields[step.id]?.[key] ? (
                      <Box display="flex" justifyContent="space-between" gap={2}>
                        <Button
                          variant="contained"
                          onClick={() => handleListTextFieldConfirm(step.id, key)}
                          disabled={!field.label?.trim()}
                        >
                          {t('right_panel.buttons.confirm')}
                        </Button>
                        <Button
                          variant="contained"
                          color="error"
                          onClick={() => handleListTextFieldDiscard(step.id, key)}
                        >
                          {t('right_panel.buttons.discard')}
                        </Button>
                      </Box>
                    ) : !isCaptureListConfirmed && (
                      <Box display="flex" justifyContent="flex-end" gap={2}>
                        <Button
                          variant="contained"
                          color="error"
                          onClick={() => handleListTextFieldDelete(step.id, key)}
                        >
                          {t('right_panel.buttons.delete')}
                        </Button>
                      </Box>
                    )}
                  </Box>
                ))}
              </>
            )}
          </Box>
        ))}
      </Box>
    </Paper>
  );
};<|MERGE_RESOLUTION|>--- conflicted
+++ resolved
@@ -22,11 +22,8 @@
 import { getActiveWorkflow } from "../../api/workflow";
 import DeleteIcon from '@mui/icons-material/Delete';
 import ActionDescriptionBox from '../molecules/ActionDescriptionBox';
-<<<<<<< HEAD
 import { useThemeMode } from '../../context/theme-provider';
-=======
 import { useTranslation } from 'react-i18next';
->>>>>>> 73d4497b
 
 const fetchWorkflow = (id: string, callback: (response: WorkflowFile) => void) => {
   getActiveWorkflow(id).then(
@@ -488,15 +485,13 @@
       {/* <SimpleBox height={60} width='100%' background='lightGray' radius='0%'>
         <Typography sx={{ padding: '10px' }}>Last action: {` ${lastAction}`}</Typography>
       </SimpleBox> */}
-<<<<<<< HEAD
       <ActionDescriptionBox  isDarkMode={isDarkMode} />
       <Box display="flex" flexDirection="column" gap={2} style={{ margin: '13px',background: isDarkMode?'#1E2124': 'inherit',color: isDarkMode ? 'white' : 'inherit' }}>
-        {!getText && !getScreenshot && !getList && showCaptureList && <Button variant="contained" sx={{backgroundColor:"#ff00c3",color:`${isDarkMode?'white':'black'}`}}  onClick={startGetList}>Capture List</Button>}
-=======
-      <ActionDescriptionBox />
+        {!getText && !getScreenshot && !getList && showCaptureList && <Button variant="contained" sx={{backgroundColor:"#ff00c3",color:`${isDarkMode?'white':'black'}`}}  onClick={startGetList}>{t('right_panel.buttons.capture_list')}</Button>}
+      <!-- <ActionDescriptionBox />
       <Box display="flex" flexDirection="column" gap={2} style={{ margin: '13px' }}>
         {!getText && !getScreenshot && !getList && showCaptureList && <Button variant="contained" onClick={startGetList}>{t('right_panel.buttons.capture_list')}</Button>}
->>>>>>> 73d4497b
+        --!>
         {getList && (
           <>
             <Box display="flex" justifyContent="space-between" gap={2} style={{ margin: '15px' }}>
@@ -536,13 +531,10 @@
         )}
         {showLimitOptions && (
           <FormControl>
-<<<<<<< HEAD
             <FormLabel style={{ marginBottom: '10px', background: isDarkMode ? "#1E2124" : 'white', color: isDarkMode ? "white" : 'black' }}>
-              <h4>What is the maximum number of rows you want to extract?</h4>
-=======
-            <FormLabel>
               <h4>{t('right_panel.limit.title')}</h4>
->>>>>>> 73d4497b
+<!--             <FormLabel>
+              <h4>{t('right_panel.limit.title')}</h4> -->
             </FormLabel>
             <RadioGroup
               value={limitType}
@@ -594,11 +586,9 @@
             </RadioGroup>
           </FormControl>
         )}
-<<<<<<< HEAD
-        {!getText && !getScreenshot && !getList && showCaptureText && <Button variant="contained" sx={{backgroundColor:"#ff00c3",color:`${isDarkMode?'white':'black'}`}} onClick={startGetText}>Capture Text</Button>}
-=======
-        {!getText && !getScreenshot && !getList && showCaptureText && <Button variant="contained" onClick={handleStartGetText}>{t('right_panel.buttons.capture_text')}</Button>}
->>>>>>> 73d4497b
+        {!getText && !getScreenshot && !getList && showCaptureText && <Button variant="contained" sx={{backgroundColor:"#ff00c3",color:`${isDarkMode?'white':'black'}`}} onClick={startGetText}>{t('right_panel.buttons.capture_text')}</Button>}
+
+//         {!getText && !getScreenshot && !getList && showCaptureText && <Button variant="contained" onClick={handleStartGetText}>{t('right_panel.buttons.capture_text')}</Button>}
         {getText &&
           <>
             <Box display="flex" justifyContent="space-between" gap={2} style={{ margin: '15px' }}>
@@ -607,11 +597,8 @@
             </Box>
           </>
         }
-<<<<<<< HEAD
-        {!getText && !getScreenshot && !getList && showCaptureScreenshot && <Button variant="contained"  sx={{backgroundColor:"#ff00c3",color:`${isDarkMode?'white':'black'}`}} onClick={startGetScreenshot}>Capture Screenshot</Button>}
-=======
-        {!getText && !getScreenshot && !getList && showCaptureScreenshot && <Button variant="contained" onClick={startGetScreenshot}>{t('right_panel.buttons.capture_screenshot')}</Button>}
->>>>>>> 73d4497b
+        {!getText && !getScreenshot && !getList && showCaptureScreenshot && <Button variant="contained"  sx={{backgroundColor:"#ff00c3",color:`${isDarkMode?'white':'black'}`}} onClick={startGetScreenshot}>{t('right_panel.buttons.capture_screenshot')}</Button>}
+//         {!getText && !getScreenshot && !getList && showCaptureScreenshot && <Button variant="contained" onClick={startGetScreenshot}>{t('right_panel.buttons.capture_screenshot')}</Button>}
         {getScreenshot && (
           <Box display="flex" flexDirection="column" gap={2}>
             <Button variant="contained" onClick={() => captureScreenshot(true)}>{t('right_panel.screenshot.capture_fullpage')}</Button>
