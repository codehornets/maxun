--- conflicted
+++ resolved
@@ -13,13 +13,12 @@
     case ActionType.DragAndDrop: {
       const selectors = action.selectors;
 
-<<<<<<< HEAD
+
       if (selectors?.iframeSelector?.full) {
         return selectors.iframeSelector.full;
-=======
+
       if (selectors?.shadowSelector?.full) {
         return selectors.shadowSelector.full;
->>>>>>> 10bf769a
       }
 
       // less than 25 characters, and element only has text inside
