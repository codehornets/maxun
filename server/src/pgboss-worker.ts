/**
 * Recording worker using PgBoss for asynchronous browser recording operations
 */
import PgBoss, { Job } from 'pg-boss';
import logger from './logger';
import {
  initializeRemoteBrowserForRecording,
  destroyRemoteBrowser,
  interpretWholeWorkflow,
  stopRunningInterpretation,
} from './browser-management/controller';
import { WorkflowFile } from 'maxun-core';
import Run from './models/Run';
import Robot from './models/Robot';
import { browserPool } from './server';
import { Page } from 'playwright';
import { BinaryOutputService } from './storage/mino';
import { capture } from './utils/analytics';
import { googleSheetUpdateTasks, processGoogleSheetUpdates } from './workflow-management/integrations/gsheet';
import { airtableUpdateTasks, processAirtableUpdates } from './workflow-management/integrations/airtable';
import { RemoteBrowser } from './browser-management/classes/RemoteBrowser';
import { io as serverIo } from "./server";
import { sendWebhook } from './routes/webhook';

if (!process.env.DB_USER || !process.env.DB_PASSWORD || !process.env.DB_HOST || !process.env.DB_PORT || !process.env.DB_NAME) {
    throw new Error('Failed to start pgboss worker: one or more required environment variables are missing.');
}

const pgBossConnectionString = `postgresql://${process.env.DB_USER}:${encodeURIComponent(process.env.DB_PASSWORD)}@${process.env.DB_HOST}:${process.env.DB_PORT}/${process.env.DB_NAME}`;

interface InitializeBrowserData {
  userId: string;
}

interface InterpretWorkflow {
  userId: string;
}

interface StopInterpretWorkflow {
  userId: string;
}

interface DestroyBrowserData {
  browserId: string;
  userId: string;
}

interface ExecuteRunData {
  userId: string;
  runId: string;
  browserId: string;
}

interface AbortRunData {
  userId: string;
  runId: string;
}

const pgBoss = new PgBoss({connectionString: pgBossConnectionString });

/**
 * Extract data safely from a job (single job or job array)
 */
function extractJobData<T>(job: Job<T> | Job<T>[]): T {
  if (Array.isArray(job)) {
    if (job.length === 0) {
      throw new Error('Empty job array received');
    }
    return job[0].data;
  }
  return job.data;
}

function AddGeneratedFlags(workflow: WorkflowFile) {
  const copy = JSON.parse(JSON.stringify(workflow));
  for (let i = 0; i < workflow.workflow.length; i++) {
    copy.workflow[i].what.unshift({
      action: 'flag',
      args: ['generated'],
    });
  }
  return copy;
};

<<<<<<< HEAD
/**
 * Helper function to extract and process scraped data from browser interpreter
 */
async function extractAndProcessScrapedData(
  browser: RemoteBrowser, 
  run: any
): Promise<{
  categorizedOutput: any;
  uploadedBinaryOutput: any;
  totalDataPointsExtracted: number;
  totalSchemaItemsExtracted: number;
  totalListItemsExtracted: number;
  extractedScreenshotsCount: number;
}> {
  let categorizedOutput: {
    scrapeSchema: Record<string, any>;
    scrapeList: Record<string, any>;
  } = {
    scrapeSchema: {},
    scrapeList: {}
  };

  if ((browser?.interpreter?.serializableDataByType?.scrapeSchema ?? []).length > 0) {
    browser?.interpreter?.serializableDataByType?.scrapeSchema?.forEach((schemaItem: any, index: any) => {
      categorizedOutput.scrapeSchema[`schema-${index}`] = schemaItem;
    });
  }
  
  if ((browser?.interpreter?.serializableDataByType?.scrapeList ?? []).length > 0) {
    browser?.interpreter?.serializableDataByType?.scrapeList?.forEach((listItem: any, index: any) => {
      categorizedOutput.scrapeList[`list-${index}`] = listItem;
    });
  }
  
  const binaryOutput = browser?.interpreter?.binaryData?.reduce(
    (reducedObject: Record<string, any>, item: any, index: number): Record<string, any> => {
      return {
        [`item-${index}`]: item,
        ...reducedObject,
      };
    }, 
    {}
  ) || {};

  let totalDataPointsExtracted = 0;
  let totalSchemaItemsExtracted = 0;
  let totalListItemsExtracted = 0;
  let extractedScreenshotsCount = 0;

  if (categorizedOutput.scrapeSchema) {
    Object.values(categorizedOutput.scrapeSchema).forEach((schemaResult: any) => {
      if (Array.isArray(schemaResult)) {
        schemaResult.forEach(obj => {
          if (obj && typeof obj === 'object') {
            totalDataPointsExtracted += Object.keys(obj).length;
          }
        });
        totalSchemaItemsExtracted += schemaResult.length;
      } else if (schemaResult && typeof schemaResult === 'object') {
        totalDataPointsExtracted += Object.keys(schemaResult).length;
        totalSchemaItemsExtracted += 1;
      }
    });
  }

  if (categorizedOutput.scrapeList) {
    Object.values(categorizedOutput.scrapeList).forEach((listResult: any) => {
      if (Array.isArray(listResult)) {
        listResult.forEach(obj => {
          if (obj && typeof obj === 'object') {
            totalDataPointsExtracted += Object.keys(obj).length;
          }
        });
        totalListItemsExtracted += listResult.length;
      }
    });
  }

  if (binaryOutput) {
    extractedScreenshotsCount = Object.keys(binaryOutput).length;
    totalDataPointsExtracted += extractedScreenshotsCount;
  }

  const binaryOutputService = new BinaryOutputService('maxun-run-screenshots');
  const uploadedBinaryOutput = await binaryOutputService.uploadAndStoreBinaryOutput(
    run,
    binaryOutput
  );

  return {
    categorizedOutput: {
      scrapeSchema: categorizedOutput.scrapeSchema || {},
      scrapeList: categorizedOutput.scrapeList || {}
    },
    uploadedBinaryOutput,
    totalDataPointsExtracted,
    totalSchemaItemsExtracted,
    totalListItemsExtracted,
    extractedScreenshotsCount
  };
}

// Helper function to handle integration updates
async function triggerIntegrationUpdates(runId: string, robotMetaId: string): Promise<void> {
  try {
    googleSheetUpdateTasks[runId] = {
      robotId: robotMetaId,
      runId: runId,
      status: 'pending',
      retries: 5,
    };

    airtableUpdateTasks[runId] = {
      robotId: robotMetaId,
      runId: runId,
      status: 'pending',
      retries: 5,
    };

    processAirtableUpdates();
    processGoogleSheetUpdates();
  } catch (err: any) {
    logger.log('error', `Failed to update integrations for run: ${runId}: ${err.message}`);
  }
}

/**
 * Modified processRunExecution function - only add browser reset
 */
=======
>>>>>>> 154243b1
async function processRunExecution(job: Job<ExecuteRunData>) {
  const BROWSER_INIT_TIMEOUT = 30000;

  const data = job.data;
<<<<<<< HEAD
  logger.log('info', `Processing run execution job for runId: ${data.runId}, browserId: ${data.browserId}`);
  
  try {  
=======
  logger.log('info', `Processing run execution job for runId: ${data.runId}`);
  
  try { 
>>>>>>> 154243b1
    // Find the run
    const run = await Run.findOne({ where: { runId: data.runId } });
    if (!run) {
      logger.log('error', `Run ${data.runId} not found in database`);
      return { success: false };
    }

    if (run.status === 'aborted' || run.status === 'aborting') {
      logger.log('info', `Run ${data.runId} has status ${run.status}, skipping execution`);
      return { success: true }; 
    }

    const plainRun = run.toJSON();
    const browserId = data.browserId || plainRun.browserId;
<<<<<<< HEAD
    
=======

>>>>>>> 154243b1
    if (!browserId) {
      throw new Error(`No browser ID available for run ${data.runId}`);
    }

    logger.log('info', `Looking for browser ${browserId} for run ${data.runId}`);

<<<<<<< HEAD
    let browser = browserPool.getRemoteBrowser(browserId);
    const browserWaitStart = Date.now();
    
    while (!browser && (Date.now() - browserWaitStart) < BROWSER_INIT_TIMEOUT) {
      logger.log('debug', `Browser ${browserId} not ready yet, waiting...`);
      await new Promise(resolve => setTimeout(resolve, 1000)); 
      browser = browserPool.getRemoteBrowser(browserId);
    }

    if (!browser) {
      throw new Error(`Browser ${browserId} not found in pool after timeout`);
    }

    logger.log('info', `Browser ${browserId} found and ready for execution`);

    try {  
      // Find the recording
      const recording = await Robot.findOne({ where: { 'recording_meta.id': plainRun.robotMetaId }, raw: true });
      
      if (!recording) {
        throw new Error(`Recording for run ${data.runId} not found`);
      }

=======
        // Trigger webhooks for run failure
        const failedWebhookPayload = {
          robot_id: plainRun.robotMetaId,
          run_id: data.runId,
          robot_name: 'Unknown Robot',
          status: 'failed',
          started_at: plainRun.startedAt,
          finished_at: new Date().toLocaleString(),
          error: {
            message: "Failed: Recording not found",
            type: 'RecordingNotFoundError'
          },
          metadata: {
            browser_id: plainRun.browserId,
            user_id: data.userId,
          }
        };

        try {
          await sendWebhook(plainRun.robotMetaId, 'run_failed', failedWebhookPayload);
          logger.log('info', `Failure webhooks sent successfully for run ${data.runId}`);
        } catch (webhookError: any) {
          logger.log('error', `Failed to send failure webhooks for run ${data.runId}: ${webhookError.message}`);
        }
      }
      
      return { success: false };
    }

    logger.log('info', `Looking for browser ${browserId} for run ${data.runId}`);

    // Get the browser and execute the run
    let browser = browserPool.getRemoteBrowser(browserId);
    const browserWaitStart = Date.now();
    
    while (!browser && (Date.now() - browserWaitStart) < BROWSER_INIT_TIMEOUT) {
      logger.log('debug', `Browser ${browserId} not ready yet, waiting...`);
      await new Promise(resolve => setTimeout(resolve, 1000)); 
      browser = browserPool.getRemoteBrowser(browserId);
    }

    if (!browser) {
      throw new Error(`Browser ${browserId} not found in pool after timeout`);
    }

    logger.log('info', `Browser ${browserId} found and ready for execution`);

    try {
>>>>>>> 154243b1
      const isRunAborted = async (): Promise<boolean> => {
        const currentRun = await Run.findOne({ where: { runId: data.runId } });
        return currentRun ? (currentRun.status === 'aborted' || currentRun.status === 'aborting') : false;
      };

      let currentPage = browser.getCurrentPage();
      
      const pageWaitStart = Date.now();
      while (!currentPage && (Date.now() - pageWaitStart) < 30000) {
        logger.log('debug', `Page not ready for browser ${browserId}, waiting...`);
        await new Promise(resolve => setTimeout(resolve, 1000));
        currentPage = browser.getCurrentPage();
      }
<<<<<<< HEAD

=======
      
>>>>>>> 154243b1
      if (!currentPage) {
        throw new Error(`No current page available for browser ${browserId} after timeout`);
      }

      logger.log('info', `Starting workflow execution for run ${data.runId}`);
      
      // Execute the workflow
      const workflow = AddGeneratedFlags(recording.recording);
      const interpretationInfo = await browser.interpreter.InterpretRecording(
        workflow, 
        currentPage, 
        (newPage: Page) => currentPage = newPage, 
        plainRun.interpreterSettings
      );
      
      if (await isRunAborted()) {
        logger.log('info', `Run ${data.runId} was aborted during execution, not updating status`);
<<<<<<< HEAD

=======
        
>>>>>>> 154243b1
        await destroyRemoteBrowser(plainRun.browserId, data.userId);
        
        return { success: true };
      }

      logger.log('info', `Workflow execution completed for run ${data.runId}`);
      
      const binaryOutputService = new BinaryOutputService('maxun-run-screenshots');
      const uploadedBinaryOutput = await binaryOutputService.uploadAndStoreBinaryOutput(run, interpretationInfo.binaryOutput);
      
      const categorizedOutput = {
        scrapeSchema: interpretationInfo.scrapeSchemaOutput || {},
        scrapeList: interpretationInfo.scrapeListOutput || {}
      };
      
      if (await isRunAborted()) {
        logger.log('info', `Run ${data.runId} was aborted while processing results, not updating status`);
        return { success: true };
      }

      await run.update({
        ...run,
        status: 'success',
        finishedAt: new Date().toLocaleString(),
        browserId: plainRun.browserId,
        log: interpretationInfo.log.join('\n'),
        serializableOutput: {
          scrapeSchema: Object.values(categorizedOutput.scrapeSchema),
          scrapeList: Object.values(categorizedOutput.scrapeList),
        },
        binaryOutput: uploadedBinaryOutput,
      });

      // Track extraction metrics
      let totalDataPointsExtracted = 0;
      let totalSchemaItemsExtracted = 0;
      let totalListItemsExtracted = 0;
      let extractedScreenshotsCount = 0;
      
      if (categorizedOutput.scrapeSchema) {
        Object.values(categorizedOutput.scrapeSchema).forEach((schemaResult: any) => {
          if (Array.isArray(schemaResult)) {
            schemaResult.forEach(obj => {
              if (obj && typeof obj === 'object') {
                totalDataPointsExtracted += Object.keys(obj).length;
              }
            });
            totalSchemaItemsExtracted += schemaResult.length;
          } else if (schemaResult && typeof schemaResult === 'object') {
            totalDataPointsExtracted += Object.keys(schemaResult).length;
            totalSchemaItemsExtracted += 1;
          }
        });
      }

      if (categorizedOutput.scrapeList) {
        Object.values(categorizedOutput.scrapeList).forEach((listResult: any) => {
          if (Array.isArray(listResult)) {
            listResult.forEach(obj => {
              if (obj && typeof obj === 'object') {
                totalDataPointsExtracted += Object.keys(obj).length;
              }
            });
            totalListItemsExtracted += listResult.length;
          }
        });
      }

      if (uploadedBinaryOutput) {
        extractedScreenshotsCount = Object.keys(uploadedBinaryOutput).length;
        totalDataPointsExtracted += extractedScreenshotsCount; 
      }
      
      const totalRowsExtracted = totalSchemaItemsExtracted + totalListItemsExtracted;
      
      console.log(`Extracted Schema Items Count: ${totalSchemaItemsExtracted}`);
      console.log(`Extracted List Items Count: ${totalListItemsExtracted}`);
      console.log(`Extracted Screenshots Count: ${extractedScreenshotsCount}`);
      console.log(`Total Rows Extracted: ${totalRowsExtracted}`);
      console.log(`Total Data Points Extracted: ${totalDataPointsExtracted}`);

      // Capture metrics
      capture(
        'maxun-oss-run-created-manual',
        {
          runId: data.runId,
          user_id: data.userId,
          created_at: new Date().toISOString(),
          status: 'success',
          totalRowsExtracted,
          schemaItemsExtracted: totalSchemaItemsExtracted,
          listItemsExtracted: totalListItemsExtracted,
          extractedScreenshotsCount,
        }
      );

      // Trigger webhooks for run completion
      const webhookPayload = {
        robot_id: plainRun.robotMetaId,
        run_id: data.runId,
        robot_name: recording.recording_meta.name,
        status: 'success',
        started_at: plainRun.startedAt,
        finished_at: new Date().toLocaleString(),
        extracted_data: {
          captured_texts: Object.values(categorizedOutput.scrapeSchema).flat() || [],
          captured_lists: categorizedOutput.scrapeList,
          total_rows: totalRowsExtracted,
          captured_texts_count: totalSchemaItemsExtracted,
          captured_lists_count: totalListItemsExtracted,
          screenshots_count: extractedScreenshotsCount,
          total_data_points_extracted: totalDataPointsExtracted,
        },
        metadata: {
          browser_id: plainRun.browserId,
          user_id: data.userId,
        }
      };

      try {
        await sendWebhook(plainRun.robotMetaId, 'run_completed', webhookPayload);
        logger.log('info', `Webhooks sent successfully for completed run ${data.runId}`);
      } catch (webhookError: any) {
        logger.log('error', `Failed to send webhooks for run ${data.runId}: ${webhookError.message}`);
      }

      // Schedule updates for Google Sheets and Airtable
      await triggerIntegrationUpdates(plainRun.runId, plainRun.robotMetaId);

      const completionData = {
        runId: data.runId,
        robotMetaId: plainRun.robotMetaId,
        robotName: recording.recording_meta.name,
        status: 'success',
        finishedAt: new Date().toLocaleString()
<<<<<<< HEAD
      };

      serverIo.of(browserId).emit('run-completed', completionData);
      serverIo.of('/queued-run').to(`user-${data.userId}`).emit('run-completed', completionData);

      await destroyRemoteBrowser(browserId, data.userId);
      logger.log('info', `Browser ${browserId} destroyed after successful run ${data.runId}`);
=======
      });
      
      await destroyRemoteBrowser(plainRun.browserId, data.userId);
      logger.log('info', `No queued runs found for browser ${plainRun.browserId}, browser destroyed`);
>>>>>>> 154243b1
      
      return { success: true };
    } catch (executionError: any) {
      logger.log('error', `Run execution failed for run ${data.runId}: ${executionError.message}`);
      
      let partialDataExtracted = false;
      let partialData: any = null;
      let partialUpdateData: any = {
        status: 'failed',
        finishedAt: new Date().toLocaleString(),
        log: `Failed: ${executionError.message}`,
      };

      try {
        if (browser && browser.interpreter) {
          const hasSchemaData = (browser.interpreter.serializableDataByType?.scrapeSchema ?? []).length > 0;
          const hasListData = (browser.interpreter.serializableDataByType?.scrapeList ?? []).length > 0;
          const hasBinaryData = (browser.interpreter.binaryData ?? []).length > 0;

          if (hasSchemaData || hasListData || hasBinaryData) {
            logger.log('info', `Extracting partial data from failed run ${data.runId}`);

            partialData = await extractAndProcessScrapedData(browser, run);
            
            partialUpdateData.serializableOutput = {
              scrapeSchema: Object.values(partialData.categorizedOutput.scrapeSchema),
              scrapeList: Object.values(partialData.categorizedOutput.scrapeList),
            };
            partialUpdateData.binaryOutput = partialData.uploadedBinaryOutput;

            partialDataExtracted = true; 
            logger.log('info', `Partial data extracted for failed run ${data.runId}: ${partialData.totalDataPointsExtracted} data points`);

            await triggerIntegrationUpdates(plainRun.runId, plainRun.robotMetaId);
          }
        }
      } catch (partialDataError: any) {
        logger.log('warn', `Failed to extract partial data for run ${data.runId}: ${partialDataError.message}`);
      }

      await run.update(partialUpdateData);

      try {
        const recording = await Robot.findOne({ where: { 'recording_meta.id': run.robotMetaId }, raw: true });

        const failureData = {
          runId: data.runId,
          robotMetaId: plainRun.robotMetaId,
          robotName: recording ? recording.recording_meta.name : 'Unknown Robot',
          status: 'failed',
          finishedAt: new Date().toLocaleString(),
          hasPartialData: partialDataExtracted
        };

        serverIo.of(browserId).emit('run-completed', failureData);
        serverIo.of('/queued-run').to(`user-${data.userId}`).emit('run-completed', failureData);
      } catch (emitError: any) {
        logger.log('warn', `Failed to emit failure event: ${emitError.message}`);
      }

      const recording = await Robot.findOne({ where: { 'recording_meta.id': run.robotMetaId }, raw: true });

      const failedWebhookPayload = {
        robot_id: plainRun.robotMetaId,
        run_id: data.runId,
        robot_name: recording ? recording.recording_meta.name : 'Unknown Robot',
        status: 'failed',
        started_at: plainRun.startedAt,
        finished_at: new Date().toLocaleString(),
        error: {
          message: executionError.message,
          stack: executionError.stack,
          type: 'ExecutionError',
        },
        partial_data_extracted: partialDataExtracted,
        extracted_data: partialDataExtracted ? {
          captured_texts: Object.values(partialUpdateData.serializableOutput?.scrapeSchema || []).flat() || [],
          captured_lists: partialUpdateData.serializableOutput?.scrapeList || {},
          total_data_points_extracted: partialData?.totalDataPointsExtracted || 0,
          captured_texts_count: partialData?.totalSchemaItemsExtracted || 0,
          captured_lists_count: partialData?.totalListItemsExtracted || 0,
          screenshots_count: partialData?.extractedScreenshotsCount || 0
        } : null,
        metadata: {
          browser_id: plainRun.browserId,
          user_id: data.userId,
        }
      };

      try {
        await sendWebhook(plainRun.robotMetaId, 'run_failed', failedWebhookPayload);
        logger.log('info', `Failure webhooks sent successfully for run ${data.runId}`);
      } catch (webhookError: any) {
        logger.log('error', `Failed to send failure webhooks for run ${data.runId}: ${webhookError.message}`);
      }

      try {
        const failureSocketData = {
          runId: data.runId,
          robotMetaId: run.robotMetaId,
          robotName: recording ? recording.recording_meta.name : 'Unknown Robot',
          status: 'failed',
          finishedAt: new Date().toLocaleString()
        };

        serverIo.of(run.browserId).emit('run-completed', failureSocketData);
        serverIo.of('/queued-run').to(`user-${data.userId}`).emit('run-completed', failureSocketData);
      } catch (socketError: any) {
        logger.log('warn', `Failed to emit failure event in main catch: ${socketError.message}`);
      }

      capture('maxun-oss-run-created-manual', {
        runId: data.runId,
        user_id: data.userId,
        created_at: new Date().toISOString(),
        status: 'failed',
        error_message: executionError.message,
        partial_data_extracted: partialDataExtracted,
        totalRowsExtracted: partialData?.totalSchemaItemsExtracted + partialData?.totalListItemsExtracted + partialData?.extractedScreenshotsCount || 0,
      });

      await destroyRemoteBrowser(browserId, data.userId);
      logger.log('info', `Browser ${browserId} destroyed after failed run`);

      return { success: false, partialDataExtracted };
    }
    
  } catch (error: unknown) {
    const errorMessage = error instanceof Error ? error.message : String(error);
    logger.log('error', `Failed to process run execution job: ${errorMessage}`);
    
    try {
      const run = await Run.findOne({ where: { runId: data.runId }});
      
      if (run) {
        await run.update({
          status: 'failed',
          finishedAt: new Date().toLocaleString(),
          log: `Failed: ${errorMessage}`,
        });

        const recording = await Robot.findOne({ where: { 'recording_meta.id': run.robotMetaId }, raw: true });

        const failedWebhookPayload = {
          robot_id: run.robotMetaId,
          run_id: data.runId,
          robot_name: recording ? recording.recording_meta.name : 'Unknown Robot',
          status: 'failed',
          started_at: run.startedAt,
          finished_at: new Date().toLocaleString(),
          error: {
            message: errorMessage,
          },
          metadata: {
            browser_id: run.browserId,
            user_id: data.userId,
          }
        };

        try {
          await sendWebhook(run.robotMetaId, 'run_failed', failedWebhookPayload);
          logger.log('info', `Failure webhooks sent successfully for run ${data.runId}`);
        } catch (webhookError: any) {
          logger.log('error', `Failed to send failure webhooks for run ${data.runId}: ${webhookError.message}`);
        }
<<<<<<< HEAD

        try {
          const failureSocketData = {
            runId: data.runId,
            robotMetaId: run.robotMetaId,
            robotName: recording ? recording.recording_meta.name : 'Unknown Robot',
            status: 'failed',
            finishedAt: new Date().toLocaleString()
          };

          serverIo.of(run.browserId).emit('run-completed', failureSocketData);
          serverIo.of('/queued-run').to(`user-${data.userId}`).emit('run-completed', failureSocketData);
        } catch (socketError: any) {
          logger.log('warn', `Failed to emit failure event in main catch: ${socketError.message}`);
        }
      }
    } catch (updateError: any) {
      logger.log('error', `Failed to update run status: ${updateError.message}`);
=======
      } else {
        logger.log('info', `Run ${data.runId} was aborted, not updating status to failed`);
      }
      
      await destroyRemoteBrowser(plainRun.browserId, data.userId);
      
      return { success: false };
>>>>>>> 154243b1
    }
    
    return { success: false };
  }
}

async function abortRun(runId: string, userId: string): Promise<boolean> {
  try {
    const run = await Run.findOne({ where: { runId: runId } });

    if (!run) {
      logger.log('warn', `Run ${runId} not found or does not belong to user ${userId}`);
      return false;
    }

    await run.update({
      status: 'aborting'
    });

    const plainRun = run.toJSON();

    const recording = await Robot.findOne({ 
      where: { 'recording_meta.id': plainRun.robotMetaId }, 
      raw: true 
    });
    
    const robotName = recording?.recording_meta?.name || 'Unknown Robot';
    
    let browser;
    try {
      browser = browserPool.getRemoteBrowser(plainRun.browserId);
    } catch (browserError) {
      logger.log('warn', `Could not get browser for run ${runId}: ${browserError}`);
      browser = null;
    }

    if (!browser) {
      await run.update({
        status: 'aborted',
        finishedAt: new Date().toLocaleString(),
        log: 'Aborted: Browser not found or already closed'
      });
      
      try {
        serverIo.of(plainRun.browserId).emit('run-aborted', {
          runId,
          robotName: robotName,
          status: 'aborted',
          finishedAt: new Date().toLocaleString()
        });
      } catch (socketError) {
        logger.log('warn', `Failed to emit run-aborted event: ${socketError}`);
      }
      
      logger.log('warn', `Browser not found for run ${runId}`);
      return true;
    }

    let currentLog = 'Run aborted by user';
    const extractedData = await extractAndProcessScrapedData(browser, run);

    console.log(`Total Data Points Extracted in aborted run: ${extractedData.totalDataPointsExtracted}`);

    await run.update({
      status: 'aborted',
      finishedAt: new Date().toLocaleString(),
      browserId: plainRun.browserId,
      log: currentLog,
      serializableOutput: {
        scrapeSchema: Object.values(extractedData.categorizedOutput.scrapeSchema),
        scrapeList: Object.values(extractedData.categorizedOutput.scrapeList),
      },
      binaryOutput: extractedData.uploadedBinaryOutput,
    });

    if (extractedData.totalDataPointsExtracted > 0) {
      await triggerIntegrationUpdates(runId, plainRun.robotMetaId);
    }

    try {
      serverIo.of(plainRun.browserId).emit('run-aborted', {
        runId,
        robotName: robotName,
        status: 'aborted',
        finishedAt: new Date().toLocaleString()
      });
    } catch (socketError) {
      logger.log('warn', `Failed to emit run-aborted event: ${socketError}`);
    }
<<<<<<< HEAD

=======
    
>>>>>>> 154243b1
    try {
      await new Promise(resolve => setTimeout(resolve, 500));
      
      await destroyRemoteBrowser(plainRun.browserId, userId);
      logger.log('info', `Browser ${plainRun.browserId} destroyed successfully after abort`);
    } catch (cleanupError) {
      logger.log('warn', `Failed to clean up browser for aborted run ${runId}: ${cleanupError}`);
    }

    return true;
  } catch (error) {
    const errorMessage = error instanceof Error ? error.message : String(error);
    logger.log('error', `Failed to abort run ${runId}: ${errorMessage}`);
    return false;
  }
}

async function registerRunExecutionWorker() {
  try {
    const registeredUserQueues = new Map();

    // Worker for executing runs (Legacy)
    await pgBoss.work('execute-run', async (job: Job<ExecuteRunData> | Job<ExecuteRunData>[]) => {
      try {
        const singleJob = Array.isArray(job) ? job[0] : job;
        return await processRunExecution(singleJob);
      } catch (error: unknown) {
        const errorMessage = error instanceof Error ? error.message : String(error);
        logger.log('error', `Run execution job failed: ${errorMessage}`);
        throw error;
      }
    });

    const checkForNewUserQueues = async () => {
      try {
        const activeQueues = await pgBoss.getQueues();
        
        const userQueues = activeQueues.filter(q => q.name.startsWith('execute-run-user-'));
        
        for (const queue of userQueues) {
          if (!registeredUserQueues.has(queue.name)) {
            await pgBoss.work(queue.name, async (job: Job<ExecuteRunData> | Job<ExecuteRunData>[]) => {
              try {
                const singleJob = Array.isArray(job) ? job[0] : job;
                return await processRunExecution(singleJob);
              } catch (error: unknown) {
                const errorMessage = error instanceof Error ? error.message : String(error);
                logger.log('error', `Run execution job failed in ${queue.name}: ${errorMessage}`);
                throw error;
              }
            });
            
            registeredUserQueues.set(queue.name, true);
            logger.log('info', `Registered worker for queue: ${queue.name}`);
          }
        }
      } catch (error: unknown) {
        const errorMessage = error instanceof Error ? error.message : String(error);
        logger.log('error', `Failed to check for new user queues: ${errorMessage}`);
      }
    };

    await checkForNewUserQueues();
    
    logger.log('info', 'Run execution worker registered successfully');
  } catch (error: unknown) {
    const errorMessage = error instanceof Error ? error.message : String(error);
    logger.log('error', `Failed to register run execution worker: ${errorMessage}`);
  }
}

async function registerAbortRunWorker() {
  try {
    const registeredAbortQueues = new Map();

    const checkForNewAbortQueues = async () => {
      try {
        const activeQueues = await pgBoss.getQueues();
        
        const abortQueues = activeQueues.filter(q => q.name.startsWith('abort-run-user-'));
        
        for (const queue of abortQueues) {
          if (!registeredAbortQueues.has(queue.name)) {
            await pgBoss.work(queue.name, async (job: Job<AbortRunData> | Job<AbortRunData>[]) => {
              try {
                const data = extractJobData(job);
                const { userId, runId } = data;
                
                logger.log('info', `Processing abort request for run ${runId} by user ${userId}`);
                const success = await abortRun(runId, userId);
                return { success };
              } catch (error: unknown) {
                const errorMessage = error instanceof Error ? error.message : String(error);
                logger.log('error', `Abort run job failed in ${queue.name}: ${errorMessage}`);
                throw error;
              }
            });
            
            registeredAbortQueues.set(queue.name, true);
            logger.log('info', `Registered abort worker for queue: ${queue.name}`);
          }
        }
      } catch (error: unknown) {
        const errorMessage = error instanceof Error ? error.message : String(error);
        logger.log('error', `Failed to check for new abort queues: ${errorMessage}`);
      }
    };

    await checkForNewAbortQueues();
    
    logger.log('info', 'Abort run worker registration system initialized');
  } catch (error: unknown) {
    const errorMessage = error instanceof Error ? error.message : String(error);
    logger.log('error', `Failed to initialize abort run worker system: ${errorMessage}`);
  }
}


/**
 * Initialize PgBoss and register all workers
 */
async function startWorkers() {
  try {
    logger.log('info', 'Starting PgBoss worker...');
    await pgBoss.start();
    logger.log('info', 'PgBoss worker started successfully');

    // Worker for initializing browser recording
    await pgBoss.work('initialize-browser-recording', async (job: Job<InitializeBrowserData> | Job<InitializeBrowserData>[]) => {
      try {
        const data = extractJobData(job);
        const userId = data.userId;
        
        logger.log('info', `Starting browser initialization job for user: ${userId}`);
        const browserId = initializeRemoteBrowserForRecording(userId);
        logger.log('info', `Browser recording job completed with browserId: ${browserId}`);
        return { browserId };
      } catch (error: unknown) {
        const errorMessage = error instanceof Error ? error.message : String(error);
        logger.log('error', `Browser recording job failed: ${errorMessage}`);
        throw error;
      }
    });

    // Worker for stopping a browser
    await pgBoss.work('destroy-browser', async (job: Job<DestroyBrowserData> | Job<DestroyBrowserData>[]) => {
      try {
        const data = extractJobData(job);
        const { browserId, userId } = data;
        
        logger.log('info', `Starting browser destruction job for browser: ${browserId}`);
        const success = await destroyRemoteBrowser(browserId, userId);
        logger.log('info', `Browser destruction job completed with result: ${success}`);
        return { success };
      } catch (error: unknown) {
        const errorMessage = error instanceof Error ? error.message : String(error);
        logger.log('error', `Destroy browser job failed: ${errorMessage}`);
        throw error;
      }
    });

    // Worker for interpreting workflow
    await pgBoss.work('interpret-workflow', async (job: Job<InterpretWorkflow> | Job<InterpretWorkflow>[]) => {
      try {
        const data = extractJobData(job);
        const userId = data.userId;

        logger.log('info', 'Starting workflow interpretation job');
        await interpretWholeWorkflow(userId);
        logger.log('info', 'Workflow interpretation job completed');
        return { success: true };
      } catch (error: unknown) {
        const errorMessage = error instanceof Error ? error.message : String(error);
        logger.log('error', `Interpret workflow job failed: ${errorMessage}`);
        throw error;
      }
    });

    // Worker for stopping workflow interpretation
    await pgBoss.work('stop-interpretation', async (job: Job<StopInterpretWorkflow> | Job<StopInterpretWorkflow>[]) => {
      try {
        const data = extractJobData(job);
        const userId = data.userId;

        logger.log('info', 'Starting stop interpretation job');
        await stopRunningInterpretation(userId);
        logger.log('info', 'Stop interpretation job completed');
        return { success: true };
      } catch (error: unknown) {
        const errorMessage = error instanceof Error ? error.message : String(error);
        logger.log('error', `Stop interpretation job failed: ${errorMessage}`);
        throw error;
      }
    });
    
    // Register the run execution worker
    await registerRunExecutionWorker();

    // Register the abort run worker
    await registerAbortRunWorker();

    logger.log('info', 'All recording workers registered successfully');
  } catch (error: unknown) {
    const errorMessage = error instanceof Error ? error.message : String(error);
    logger.log('error', `Failed to start PgBoss workers: ${errorMessage}`);
    process.exit(1);
  }
}

// Start all workers
startWorkers();

pgBoss.on('error', (error) => {
  logger.log('error', `PgBoss error: ${error.message}`);
});

// Handle graceful shutdown
process.on('SIGTERM', async () => {
  logger.log('info', 'SIGTERM received, shutting down PgBoss...');
  await pgBoss.stop();
  process.exit(0);
});

process.on('SIGINT', async () => {
  logger.log('info', 'SIGINT received, shutting down PgBoss...');
  await pgBoss.stop();
  process.exit(0);
});

// For use in other files
export { pgBoss };<|MERGE_RESOLUTION|>--- conflicted
+++ resolved
@@ -82,7 +82,6 @@
   return copy;
 };
 
-<<<<<<< HEAD
 /**
  * Helper function to extract and process scraped data from browser interpreter
  */
@@ -212,21 +211,13 @@
 /**
  * Modified processRunExecution function - only add browser reset
  */
-=======
->>>>>>> 154243b1
 async function processRunExecution(job: Job<ExecuteRunData>) {
   const BROWSER_INIT_TIMEOUT = 30000;
 
   const data = job.data;
-<<<<<<< HEAD
   logger.log('info', `Processing run execution job for runId: ${data.runId}, browserId: ${data.browserId}`);
   
-  try {  
-=======
-  logger.log('info', `Processing run execution job for runId: ${data.runId}`);
-  
   try { 
->>>>>>> 154243b1
     // Find the run
     const run = await Run.findOne({ where: { runId: data.runId } });
     if (!run) {
@@ -241,18 +232,13 @@
 
     const plainRun = run.toJSON();
     const browserId = data.browserId || plainRun.browserId;
-<<<<<<< HEAD
-    
-=======
-
->>>>>>> 154243b1
+
     if (!browserId) {
       throw new Error(`No browser ID available for run ${data.runId}`);
     }
 
     logger.log('info', `Looking for browser ${browserId} for run ${data.runId}`);
 
-<<<<<<< HEAD
     let browser = browserPool.getRemoteBrowser(browserId);
     const browserWaitStart = Date.now();
     
@@ -275,57 +261,7 @@
       if (!recording) {
         throw new Error(`Recording for run ${data.runId} not found`);
       }
-
-=======
-        // Trigger webhooks for run failure
-        const failedWebhookPayload = {
-          robot_id: plainRun.robotMetaId,
-          run_id: data.runId,
-          robot_name: 'Unknown Robot',
-          status: 'failed',
-          started_at: plainRun.startedAt,
-          finished_at: new Date().toLocaleString(),
-          error: {
-            message: "Failed: Recording not found",
-            type: 'RecordingNotFoundError'
-          },
-          metadata: {
-            browser_id: plainRun.browserId,
-            user_id: data.userId,
-          }
-        };
-
-        try {
-          await sendWebhook(plainRun.robotMetaId, 'run_failed', failedWebhookPayload);
-          logger.log('info', `Failure webhooks sent successfully for run ${data.runId}`);
-        } catch (webhookError: any) {
-          logger.log('error', `Failed to send failure webhooks for run ${data.runId}: ${webhookError.message}`);
-        }
-      }
-      
-      return { success: false };
-    }
-
-    logger.log('info', `Looking for browser ${browserId} for run ${data.runId}`);
-
-    // Get the browser and execute the run
-    let browser = browserPool.getRemoteBrowser(browserId);
-    const browserWaitStart = Date.now();
-    
-    while (!browser && (Date.now() - browserWaitStart) < BROWSER_INIT_TIMEOUT) {
-      logger.log('debug', `Browser ${browserId} not ready yet, waiting...`);
-      await new Promise(resolve => setTimeout(resolve, 1000)); 
-      browser = browserPool.getRemoteBrowser(browserId);
-    }
-
-    if (!browser) {
-      throw new Error(`Browser ${browserId} not found in pool after timeout`);
-    }
-
-    logger.log('info', `Browser ${browserId} found and ready for execution`);
-
-    try {
->>>>>>> 154243b1
+      
       const isRunAborted = async (): Promise<boolean> => {
         const currentRun = await Run.findOne({ where: { runId: data.runId } });
         return currentRun ? (currentRun.status === 'aborted' || currentRun.status === 'aborting') : false;
@@ -339,11 +275,7 @@
         await new Promise(resolve => setTimeout(resolve, 1000));
         currentPage = browser.getCurrentPage();
       }
-<<<<<<< HEAD
-
-=======
-      
->>>>>>> 154243b1
+
       if (!currentPage) {
         throw new Error(`No current page available for browser ${browserId} after timeout`);
       }
@@ -361,11 +293,7 @@
       
       if (await isRunAborted()) {
         logger.log('info', `Run ${data.runId} was aborted during execution, not updating status`);
-<<<<<<< HEAD
-
-=======
-        
->>>>>>> 154243b1
+
         await destroyRemoteBrowser(plainRun.browserId, data.userId);
         
         return { success: true };
@@ -501,7 +429,6 @@
         robotName: recording.recording_meta.name,
         status: 'success',
         finishedAt: new Date().toLocaleString()
-<<<<<<< HEAD
       };
 
       serverIo.of(browserId).emit('run-completed', completionData);
@@ -509,12 +436,6 @@
 
       await destroyRemoteBrowser(browserId, data.userId);
       logger.log('info', `Browser ${browserId} destroyed after successful run ${data.runId}`);
-=======
-      });
-      
-      await destroyRemoteBrowser(plainRun.browserId, data.userId);
-      logger.log('info', `No queued runs found for browser ${plainRun.browserId}, browser destroyed`);
->>>>>>> 154243b1
       
       return { success: true };
     } catch (executionError: any) {
@@ -680,7 +601,6 @@
         } catch (webhookError: any) {
           logger.log('error', `Failed to send failure webhooks for run ${data.runId}: ${webhookError.message}`);
         }
-<<<<<<< HEAD
 
         try {
           const failureSocketData = {
@@ -699,15 +619,6 @@
       }
     } catch (updateError: any) {
       logger.log('error', `Failed to update run status: ${updateError.message}`);
-=======
-      } else {
-        logger.log('info', `Run ${data.runId} was aborted, not updating status to failed`);
-      }
-      
-      await destroyRemoteBrowser(plainRun.browserId, data.userId);
-      
-      return { success: false };
->>>>>>> 154243b1
     }
     
     return { success: false };
@@ -797,11 +708,7 @@
     } catch (socketError) {
       logger.log('warn', `Failed to emit run-aborted event: ${socketError}`);
     }
-<<<<<<< HEAD
-
-=======
-    
->>>>>>> 154243b1
+
     try {
       await new Promise(resolve => setTimeout(resolve, 500));
       
