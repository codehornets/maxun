--- conflicted
+++ resolved
@@ -98,17 +98,10 @@
         "search": "Ausführungen suchen...",
         "sort_tooltip": "Zum Sortieren klicken",
         "placeholder": {
-<<<<<<< HEAD
-            "title": "Keine Ausführungen gefunden",
-            "body": "Hier werden alle Ausführungen Ihrer Roboter angezeigt. Sobald ein Roboter aktiv ist, werden seine Ausführungen hier protokolliert.",
-            "search": "Keine Ausführungen entsprechen Ihrer Suche"
-        },
-=======
             "title": "Keine Durchläufe gefunden",
             "body": "Hier werden alle Ihre Roboter-Durchläufe angezeigt. Sobald ein Roboter aktiv ist, werden seine Durchläufe hier protokolliert.",
             "search": "Keine Durchläufe entsprechen Ihrer Suche"
         },  
->>>>>>> d0e1c9b8
         "notifications": {
             "no_runs": "Keine Ausführungen gefunden. Bitte versuchen Sie es erneut.",
             "delete_success": "Ausführung erfolgreich gelöscht"
